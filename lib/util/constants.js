﻿/**
* Copyright 2011 Microsoft Corporation
*
* Licensed under the Apache License, Version 2.0 (the "License");
* you may not use this file except in compliance with the License.
* You may obtain a copy of the License at
*   http://www.apache.org/licenses/LICENSE-2.0
*
* Unless required by applicable law or agreed to in writing, software
* distributed under the License is distributed on an "AS IS" BASIS,
* WITHOUT WARRANTIES OR CONDITIONS OF ANY KIND, either express or implied.
* See the License for the specific language governing permissions and
* limitations under the License.
*/

// Expose 'HeaderConstants'.
exports = module.exports;

var Constants = {
  /**
  * Constant representing a kilobyte (Non-SI version).
  *
  * @const
  * @type {string}
  */
  KB: 1024,

  /**
  * Constant representing a megabyte (Non-SI version).
  *
  * @const
  * @type {string}
  */
  MB: 1024 * 1024,

  /**
  * Constant representing a gigabyte (Non-SI version).
  *
  * @const
  * @type {string}
  */
  GB: 1024 * 1024 * 1024,

  /**
  * Buffer width used to copy data to output streams.
  *
  * @const
  * @type {string}
  */
  BUFFER_COPY_LENGTH: 8 * 1024,

  /**
  * XML element for an access policy.
  *
  * @const
  * @type {string}
  */
  ACCESS_POLICY: 'AccessPolicy',

  /**
  * XML element for authentication error details.
  *
  * @const
  * @type {string}
  */
  AUTHENTICATION_ERROR_DETAIL: 'AuthenticationErrorDetail',

  /**
  * The changeset response delimiter.
  *
  * @const
  * @type {string}
  */
  CHANGESET_DELIMITER: '--changesetresponse_',

  /**
  * XML element for a blob.
  *
  * @const
  * @type {string}
  */
  BLOB_ELEMENT: 'Blob',

  /**
  * XML element for blob prefixes.
  *
  * @const
  * @type {string}
  */
  BLOB_PREFIX_ELEMENT: 'BlobPrefix',

  /**
  * XML element for blobs.
  *
  * @const
  * @type {string}
  */
  BLOBS_ELEMENT: 'Blobs',

  /**
  * XML element for a blob type.
  *
  * @const
  * @type {string}
  */
  BLOB_TYPE_ELEMENT: 'BlobType',

  /**
  * Constant signaling a block blob.
  *
  * @const
  * @type {string}
  */
  BLOCK_BLOB_VALUE: 'BlockBlob',

  /**
  * XML element for blocks.
  *
  * @const
  * @type {string}
  */
  BLOCK_ELEMENT: 'Block',

  /**
  * XML element for a block list.
  *
  * @const
  * @type {string}
  */
  BLOCK_LIST_ELEMENT: 'BlockList',

  /**
  * XML element for committed blocks.
  *
  * @const
  * @type {string}
  */
  COMMITTED_BLOCKS_ELEMENT: 'CommittedBlocks',

  /**
  * XML element for committed blocks.
  *
  * @const
  * @type {string}
  */
  COMMITTED_ELEMENT: 'Committed',

  /**
  * XML element for a container.
  *
  * @const
  * @type {string}
  */
  CONTAINER_ELEMENT: 'Container',

  /**
  * XML element for containers.
  *
  * @const
  * @type {string}
  */
  CONTAINERS_ELEMENT: 'Containers',

  /**
  * XML element for a queue.
  *
  * @const
  * @type {string}
  */
  QUEUE_ELEMENT: 'Queue',

  /**
  * XML element for queues.
  *
  * @const
  * @type {string}
  */
  QUEUES_ELEMENT: 'Queues',

  /**
  * XML element for QueueMessagesList.
  *
  * @const
  * @type {string}
  */
  QUEUE_MESSAGES_LIST_ELEMENT: 'QueueMessagesList',

  /**
  * XML element for QueueMessage.
  *
  * @const
  * @type {string}
  */
  QUEUE_MESSAGE_ELEMENT: 'QueueMessage',

  /**
  * The Uri path component to access the messages in a queue.
  *
  * @const
  * @type {string}
  */
  Messages: 'messages',

  /**
  * XML element for a block list.
  *
  * @const
  * @type {string}
  */
  MessageText_ELEMENT: 'MessageText',

  /**
  * XML element for a block list.
  *
  * @const
  * @type {string}
  */
  QueueMessage_ELEMENT: 'QueueMessage',

  /**
  * XML element for MessageId.
  *
  * @const
  * @type {string}
  */
  MESSAGE_ID_ELEMENT: 'MessageId',

  /**
  * XML element for InsertionTime.
  *
  * @const
  * @type {string}
  */
  INSERTION_TIME_ELEMENT: 'InsertionTime',

  /**
  * XML element for ExpirationTime.
  *
  * @const
  * @type {string}
  */
  EXPIRATION_TIME_ELEMENT: 'ExpirationTime',

  /**
  * XML element for PopReceipt.
  *
  * @const
  * @type {string}
  */
  POP_RECEIPT_ELEMENT: 'PopReceipt',

  /**
  * XML element for TimeNextVisible.
  *
  * @const
  * @type {string}
  */
  TIME_NEXT_VISIBLE_ELEMENT: 'TimeNextVisible',

  /**
  * XML element for DequeueCount.
  *
  * @const
  * @type {string}
  */
  DEQUEUE_COUNT_ELEMENT: 'DequeueCount',

  /**
  * XML element for MessageText.
  *
  * @const
  * @type {string}
  */
  MESSAGE_TEXT_ELEMENT: 'MessageText',

  /**
  * Default client side timeout, in milliseconds, for all service clients.
  *
  * @const
  * @type {int}
  */
  DEFAULT_TIMEOUT_IN_MS: 90 * 1000,

  /**
  * XML element for delimiters.
  *
  * @const
  * @type {string}
  */
  DELIMITER_ELEMENT: 'Delimiter',

  /**
  * An empty <code>String</code> to use for comparison.
  *
  * @const
  * @type {string}
  */
  EMPTY_STRING: '',

  /**
  * XML element for page range end elements.
  *
  * @const
  * @type {string}
  */
  END_ELEMENT: 'End',

  /**
  * XML element for error codes.
  *
  * @const
  * @type {string}
  */
  ERROR_CODE: 'Code',

  /**
  * XML element for exception details.
  *
  * @const
  * @type {string}
  */
  ERROR_EXCEPTION: 'ExceptionDetails',

  /**
  * XML element for exception messages.
  *
  * @const
  * @type {string}
  */
  ERROR_EXCEPTION_MESSAGE: 'ExceptionMessage',

  /**
  * XML element for stack traces.
  *
  * @const
  * @type {string}
  */
  ERROR_EXCEPTION_STACK_TRACE: 'StackTrace',

  /**
  * XML element for error messages.
  *
  * @const
  * @type {string}
  */
  ERROR_MESSAGE: 'Message',

  /**
  * XML root element for errors.
  *
  * @const
  * @type {string}
  */
  ERROR_ROOT_ELEMENT: 'Error',

  /**
  * XML element for the ETag.
  *
  * @const
  * @type {string}
  */
  ETAG_ELEMENT: 'Etag',

  /**
  * XML element for the end time of an access policy.
  *
  * @const
  * @type {string}
  */
  EXPIRY: 'Expiry',

  /**
  * Specifies HTTP.
  *
  * @const
  * @type {string}
  */
  HTTP: 'http',

  /**
  * Specifies HTTPS.
  *
  * @const
  * @type {string}
  */
  HTTPS: 'https',

  /**
  * XML attribute for IDs.
  *
  * @const
  * @type {string}
  */
  ID: 'Id',

  /**
  * XML element for an invalid metadata name.
  *
  * @const
  * @type {string}
  */
  INVALID_METADATA_NAME: 'x-ms-invalid-name',

  /**
  * XML element for the last modified date.
  *
  * @const
  * @type {string}
  */
  LAST_MODIFIED_ELEMENT: 'Last-Modified',

  /**
  * XML element for the latest.
  *
  * @const
  * @type {string}
  */
  LATEST_ELEMENT: 'Latest',

  /**
  * XML element for the lease status.
  *
  * @const
  * @type {string}
  */
  LEASE_STATUS_ELEMENT: 'LeaseStatus',

  /**
  * Constant signaling the blob is locked.
  *
  * @const
  * @type {string}
  */
  LOCKED_VALUE: 'Locked',

  /**
  * XML element for a marker.
  *
  * @const
  * @type {string}
  */
  MARKER_ELEMENT: 'Marker',

  /**
  * Number of default concurrent requests for parallel operation.
  *
  * @const
  * @type {int}
  */
  MAXIMUM_SEGMENTED_RESULTS: 5000,

  /**
  * XML element for maximum results.
  *
  * @const
  * @type {string}
  */
  MAX_RESULTS_ELEMENT: 'MaxResults',

  /**
  * Maximum number of shared access policy identifiers supported by server.
  *
  * @const
  * @type {string}
  */
  MAX_SHARED_ACCESS_POLICY_IDENTIFIERS: 5,

  /**
  * The URI path part to access the messages in a queue.
  *
  * @const
  * @type {string}
  */
  MESSAGES: 'messages',

  /**
  * XML element for the metadata.
  *
  * @const
  * @type {string}
  */
  METADATA_ELEMENT: 'Metadata',

  /**
  * XML element for names.
  *
  * @const
  * @type {string}
  */
  NAME_ELEMENT: 'Name',

  /**
  * XML element for the next marker.
  *
  * @const
  * @type {string}
  */
  NEXT_MARKER_ELEMENT: 'NextMarker',

  /**
  * Constant signaling a page blob.
  *
  * @const
  * @type {string}
  */
  PAGE_BLOB_VALUE: 'PageBlob',

  /**
  * XML element for page list elements.
  *
  * @const
  * @type {string}
  */
  PAGE_LIST_ELEMENT: 'PageList',

  /**
  * XML element for a page range.
  *
  * @const
  * @type {string}
  */
  PAGE_RANGE_ELEMENT: 'PageRange',

  /**
  * XML element for the permission of an access policy.
  *
  * @const
  * @type {string}
  */
  PERMISSION: 'Permission',

  /**
  * XML element for a prefix.
  *
  * @const
  * @type {string}
  */
  PREFIX_ELEMENT: 'Prefix',

  /**
  * XML element for properties.
  *
  * @const
  * @type {string}
  */
  PROPERTIES: 'Properties',

  /**
  * XML element for a signed identifier.
  *
  * @const
  * @type {string}
  */
  SIGNED_IDENTIFIER_ELEMENT: 'SignedIdentifier',

  /**
  * XML element for signed identifiers.
  *
  * @const
  * @type {string}
  */
  SIGNED_IDENTIFIERS_ELEMENT: 'SignedIdentifiers',

  /**
  * XML element for storage service properties.
  *
  * @const
  * @type {string}
  */
  STORAGE_SERVICE_PROPERTIES_ELEMENT: 'StorageServiceProperties',

  /**
  * XML element for logging.
  *
  * @const
  * @type {string}
  */
  LOGGING_ELEMENT: 'Logging',

  /**
  * XML element for version.
  *
  * @const
  * @type {string}
  */
  VERSION_ELEMENT: 'Version',

  /**
  * XML element for delete.
  *
  * @const
  * @type {string}
  */
  DELETE_ELEMENT: 'Delete',

  /**
  * XML element for read.
  *
  * @const
  * @type {string}
  */
  READ_ELEMENT: 'Read',

  /**
  * XML element for write.
  *
  * @const
  * @type {string}
  */
  WRITE_ELEMENT: 'Write',

  /**
  * XML element for retention policy.
  *
  * @const
  * @type {string}
  */
  RETENTION_POLICY_ELEMENT: 'RetentionPolicy',

  /**
  * XML element for enabled.
  *
  * @const
  * @type {string}
  */
  ENABLED_ELEMENT: 'Enabled',

  /**
  * XML element for days.
  *
  * @const
  * @type {string}
  */
  DAYS_ELEMENT: 'Days',

  /**
  * XML element for Metrics.
  *
  * @const
  * @type {string}
  */
  METRICS_ELEMENT: 'Metrics',
  
  /**
  * XML element for IncludeAPIs.
  *
  * @const
  * @type {string}
  */
  INCLUDE_APIS_ELEMENT: 'IncudeAPIs',

  /**
  * XML element for DefaultServiceVersion.
  *
  * @const
  * @type {string}
  */
  DEFAULT_SERVICE_VERSION_ELEMENT: 'DefaultServiceVersion',

  /**
  * XML element for the block length.
  *
  * @const
  * @type {string}
  */
  SIZE_ELEMENT: 'Size',

  /**
  * XML element for a snapshot.
  *
  * @const
  * @type {string}
  */
  SNAPSHOT_ELEMENT: 'Snapshot',

  /**
  * XML element for the start time of an access policy.
  *
  * @const
  * @type {string}
  */
  START: 'Start',

  /**
  * XML element for page range start elements.
  *
  * @const
  * @type {string}
  */
  START_ELEMENT: 'Start',

  /**
  * XML element for uncommitted blocks.
  *
  * @const
  * @type {string}
  */
  UNCOMMITTED_BLOCKS_ELEMENT: 'UncommittedBlocks',

  /**
  * XML element for uncommitted blocks.
  *
  * @const
  * @type {string}
  */
  UNCOMMITTED_ELEMENT: 'Uncommitted',

  /**
  * Constant signaling the blob is unlocked.
  *
  * @const
  * @type {string}
  */
  UNLOCKED_VALUE: 'Unlocked',

  /**
  * XML element for the URL.
  *
  * @const
  * @type {string}
  */
  URL_ELEMENT: 'Url',

  /**
  * Marker for atom metadata.
  *
  * @const
  * @type {string}
  */
  ATOM_METADATA_MARKER: '@',

  /**
  * Marker for atom value.
  *
  * @const
  * @type {string}
  */
  ATOM_VALUE_MARKER: '#',

  /**
  * Marker for atom title tag.
  *
  * @const
  * @type {string}
  */
  ATOM_TITLE_MARKER: 'title',

  /**
  * Marker for atom updated tag.
  *
  * @const
  * @type {string}
  */
  ATOM_UPDATED_MARKER: 'updated',

  /**
  * Marker for atom author tag.
  *
  * @const
  * @type {string}
  */
  ATOM_AUTHOR_MARKER: 'author',

  /**
  * Marker for atom id tag.
  *
  * @const
  * @type {string}
  */
  ATOM_ID_MARKER: 'id',

  /**
  * Marker for atom content tag.
  *
  * @const
  * @type {string}
  */
  ATOM_CONTENT_MARKER: 'content',

  /**
  * Marker for atom properties tag.
  *
  * @const
  * @type {string}
  */
  ATOM_PROPERTIES_MARKER: 'properties',

  /**
  * Marker for atom queue description.
  *
  * @const
  * @type {string}
  */
  ATOM_QUEUE_DESCRIPTION_MARKER: 'QueueDescription',

  /**
  * Marker for atom topic description.
  *
  * @const
  * @type {string}
  */
  ATOM_TOPIC_DESCRIPTION_MARKER: 'TopicDescription',

  /**
  * Marker for atom rule description.
  *
  * @const
  * @type {string}
  */
  ATOM_RULE_DESCRIPTION_MARKER: 'RuleDescription',

  /**
  * Marker for atom subscription description.
  *
  * @const
  * @type {string}
  */
  ATOM_SUBSCRIPTION_DESCRIPTION_MARKER: 'SubscriptionDescription',

  /**
  * Defines constants for use with blob operations.
  */
  BlobConstants: {
    /**
    * The number of default concurrent requests for parallel operation.
    *
    * @const
    * @type {string}
    */
    DEFAULT_CONCURRENT_REQUEST_COUNT: 1,

    /**
    * The default delimiter used to create a virtual directory structure of blobs.
    *
    * @const
    * @type {string}
    */
    DEFAULT_DELIMITER: '/',

    /**
    * The default write pages size, in bytes, used by blob stream for page blobs.
    *
    * @const
    * @type {string}
    */
    DEFAULT_MINIMUM_PAGE_STREAM_WRITE_IN_BYTES: 4 * 1024 * 1024,

    /**
    * The default minimum read size, in bytes, for streams.
    *
    * @const
    * @type {string}
    */
    DEFAULT_MINIMUM_READ_SIZE_IN_BYTES: 4 * 1024 * 1024,

    /**
    * The default maximum size, in bytes, of a blob before it must be separated into blocks.
    *
    * @const
    * @type {string}
    */
    DEFAULT_SINGLE_BLOB_PUT_THRESHOLD_IN_BYTES: 32 * 1024 * 1024,

    /**
    * The default write block size, in bytes, used by blob streams.
    *
    * @const
    * @type {string}
    */
    DEFAULT_WRITE_BLOCK_SIZE_IN_BYTES: 4 * 1024 * 1024,

    /**
    * The maximum size, in bytes, of a blob before it must be separated into blocks.
    *
    * @const
    * @type {string}
    */
    MAX_SINGLE_UPLOAD_BLOB_SIZE_IN_BYTES: 64 * 1024 * 1024,

    /**
    * The size of a page, in bytes, in a page blob.
    *
    * @const
    * @type {string}
    */
    PAGE_SIZE: 512,

    /**
    * Blobs and container public access types.
    *
    * @const
    * @enum {string}
    */
    BlobContainerPublicAccessType: {
      OFF: null,
      CONTAINER: 'container',
      BLOB: 'blob'
    },

    ResourceTypeProperty: 'ResourceTypeProperty',

    /**
    * Resource types.
    *
    * @const
    * @enum {string}
    */
    ResourceTypes : {
      CONTAINER: 'c',
      BLOB: 'b'
    },

    SharedAccessPermissionProperty: 'SharedAccessPermissionProperty',

    /**
    * Permission types
    *
    * @const
    * @enum {string}
    */
    SharedAccessPermissions : {
      READ: 'r',
      WRITE: 'w',
      DELETE: 'd',
      LIST: 'l'
    },

    DEFAULT_PARALLEL_OPERATION_COUNT: 1,

    /**
    * Blobs listing details.
    *
    * @const
    * @enum {string}
    */
    BlobListingDetails: {
      SNAPSHOTS: 'snapshots',
      METADATA: 'metadata',
      UNCOMMITTEDBLOBS: 'uncommittedblobs'
    },

    /**
    * Blob types
    *
    * @const
    * @enum {string}
    */
    BlobTypes: {
      BLOCK: 'BlockBlob',
      PAGE: 'PageBlob'
    },

    /**
    * Type of block list to retrieve
    *
    * @const
    * @enum {string}
    */
    BlockListFilter: {
      ALL: 'all',
      COMMITTED: 'committed',
      UNCOMMITTED: 'uncommitted'
    },

    /**
    * Blob lease constants
    *
    * @const
    * @enum {string}
    */
    LeaseOperation: {
      ACQUIRE: 'acquire',
      RENEW: 'renew',
      RELEASE: 'release',
      BREAK: 'break'
    },

    /**
    * Put page write options
    *
    * @const
    * @enum {string}
    */
    PageWriteOptions: {
      UPDATE: 'update',
      CLEAR: 'clear'
    }
  },

  /**
  * Defines constants for use with table storage.
  *
    * @const
    * @type {string}
    */
  TableConstants: {
    /**
    * The next continuation row key token.
    *
    * @const
    * @type {string}
    */
    CONTINUATION_NEXT_ROW_KEY: 'x-ms-continuation-nextrowkey',

    /**
    * The next continuation partition key token.
    *
    * @const
    * @type {string}
    */
    CONTINUATION_NEXT_PARTITION: 'x-ms-continuation-nextpartitionkey',

    /**
    * The next continuation table name token.
    *
    * @const
    * @type {string}
    */
    CONTINUATION_NEXT_TABLE_NAME: 'x-ms-continuation-nexttablename',

    /**
    * The next table name query string argument.
    *
    * @const
    * @type {string}
    */
    NEXT_TABLE_NAME: 'NextTableName'
  },

  /**
  * Defines constants for use with service bus.
  *
  * @const
  * @type {string}
  */
  ServiceBusConstants: {
    /**
    * The maximum size in megabytes.
    *
    * @const
    * @type {string}
    */
    MAX_SIZE_IN_MEGABYTES: 'MaxSizeInMegabytes',

    /**
    * The default message time to live.
    *
    * @const
    * @type {string}
    */
    DEFAULT_MESSAGE_TIME_TO_LIVE: 'DefaultMessageTimeToLive',

    /**
    * The lock duration.
    *
    * @const
    * @type {string}
    */
    LOCK_DURATION: 'LockDuration',

    /**
    * The indication if session is required or not.
    *
    * @const
    * @type {string}
    */
    REQUIRES_SESSION: 'RequiresSession',

    /**
    * The indication if duplicate detection is required or not.
    *
    * @const
    * @type {string}
    */
    REQUIRES_DUPLICATE_DETECTION: 'RequiresDuplicateDetection',

    /**
    * The indication if dead lettering on message expiration.
    *
    * @const
    * @type {string}
    */
    DEAD_LETTERING_ON_MESSAGE_EXPIRATION: 'DeadLetteringOnMessageExpiration',

    /**
    * The indication if dead lettering on filter evaluation exceptions.
    *
    * @const
    * @type {string}
    */
    DEAD_LETTERING_ON_FILTER_EVALUATION_EXCEPTIONS: 'DeadLetteringOnFilterEvaluationExceptions',

    /**
    * The history time window for duplicate detection.
    *
    * @const
    * @type {string}
    */
    DUPLICATE_DETECTION_HISTORY_TIME_WINDOW: 'DuplicateDetectionHistoryTimeWindow',

    /**
    * The maximum number of subscriptions per topic.
    *
    * @const
    * @type {string}
    */
    MAX_SUBSCRIPTIONS_PER_TOPIC: 'MaxSubscriptionsPerTopic',

    /**
    * The maximum amount of sql filters per topic.
    *
    * @const
    * @type {string}
    */
    MAX_SQL_FILTERS_PER_TOPIC: 'MaxSqlFiltersPerTopic',

    /**
    * The maximum amount of correlation filters per topic.
    *
    * @const
    * @type {string}
    */
    MAX_CORRELATION_FILTERS_PER_TOPIC: 'MaxCorrelationFiltersPerTopic',

    /**
    * The maximum delivery count.
    *
    * @const
    * @type {string}
    */
    MAX_DELIVERY_COUNT: 'MaxDeliveryCount',

    /**
    * Indicates if the queue has enabled batch operations.
    *
    * @const
    * @type {string}
    */
<<<<<<< HEAD
    ENABLED_BATCHED_OPERATIONS: 'EnableBatchedOperations',
=======
    ENABLE_BATCHED_OPERATIONS: 'EnableBatchedOperations',

    /**
    * Indicates the default rule description.
    *
    * @const
    * @type {string}
    */
    DEFAULT_RULE_DESCRIPTION: 'DefaultRuleDescription',
>>>>>>> e76a8e7c

    /**
    * The queue's size in bytes.
    *
    * @const
    * @type {string}
    */
    SIZE_IN_BYTES: 'SizeInBytes',

    /**
    * The queue's message count.
    *
    * @const
    * @type {string}
    */
    MESSAGE_COUNT: 'MessageCount'
  },

  /**
  * Defines constants for use with HTTP headers.
  */
  HeaderConstants: {
    /**
    * The accept ranges header.
    *
    * @const
    * @type {string}
    */
    ACCEPT_RANGES: 'accept_ranges',

    /**
    * The content transfer encoding header.
    *
    * @const
    * @type {string}
    */
    CONTENT_TRANSFER_ENCODING_HEADER: 'content-transfer-encoding',

    /**
    * The transfer encoding header.
    *
    * @const
    * @type {string}
    */
    TRANSFER_ENCODING_HEADER: 'transfer-encoding',

    /**
    * The server header.
    *
    * @const
    * @type {string}
    */
    SERVER_HEADER: 'server',

    /**
    * The location header.
    *
    * @const
    * @type {string}
    */
    LOCATION_HEADER: 'location',

    /**
    * The data service version.
    *
    * @const
    * @type {string}
    */
    DATA_SERVICE_VERSION: 'dataserviceversion',

    /**
    * The maximum data service version.
    *
    * @const
    * @type {string}
    */
    MAX_DATA_SERVICE_VERSION: 'maxdataserviceversion',

    /**
    * The master Windows Azure Storage header prefix.
    *
    * @const
    * @type {string}
    */
    PREFIX_FOR_STORAGE_HEADER: 'x-ms-',

    /**
    * The header that specifies the approximate message count of a queue.
    *
    * @const
    * @type {string}
    */
    APPROXIMATE_MESSAGES_COUNT: 'x-ms-approximate-messages-count',

    /**
    * The Authorization header.
    *
    * @const
    * @type {string}
    */
    AUTHORIZATION: 'authorization',

    /**
    * The header that specifies blob content MD5.
    *
    * @const
    * @type {string}
    */
    BLOB_CONTENT_MD5_HEADER: 'x-ms-blob-content-md5',

    /**
    * The header that specifies public access to blobs.
    *
    * @const
    * @type {string}
    */
    BLOB_PUBLIC_ACCESS_HEADER: 'x-ms-blob-public-access',

    /**
    * The header for the blob type.
    *
    * @const
    * @type {string}
    */
    BLOB_TYPE_HEADER: 'x-ms-blob-type',

    /**
    * Specifies the block blob type.
    *
    * @const
    * @type {string}
    */
    BLOCK_BLOB: 'blockblob',

    /**
    * The CacheControl header.
    *
    * @const
    * @type {string}
    */
    CACHE_CONTROL: 'cache-control',

    /**
    * The header that specifies blob caching control.
    *
    * @const
    * @type {string}
    */
    CACHE_CONTROL_HEADER: 'x-ms-blob-cache-control',

    /**
    * The ContentID header.
    *
    * @const
    * @type {string}
    */
    CONTENT_ID: 'content-id',

    /**
    * The ContentEncoding header.
    *
    * @const
    * @type {string}
    */
    CONTENT_ENCODING: 'content-encoding',

    /**
    * The header that specifies blob content encoding.
    *
    * @const
    * @type {string}
    */
    CONTENT_ENCODING_HEADER: 'x-ms-blob-content-encoding',

    /**
    * The ContentLangauge header.
    *
    * @const
    * @type {string}
    */
    CONTENT_LANGUAGE: 'content-language',

    /**
    * The header that specifies blob content language.
    *
    * @const
    * @type {string}
    */
    CONTENT_LANGUAGE_HEADER: 'x-ms-blob-content-language',

    /**
    * The ContentLength header.
    *
    * @const
    * @type {string}
    */
    CONTENT_LENGTH: 'content-length',

    /**
    * The header that specifies blob content length.
    *
    * @const
    * @type {string}
    */
    CONTENT_LENGTH_HEADER: 'x-ms-blob-content-length',

    /**
    * The ContentMD5 header.
    *
    * @const
    * @type {string}
    */
    CONTENT_MD5: 'content-md5',

    /**
    * The ContentRange header.
    *
    * @const
    * @type {string}
    */
    CONTENT_RANGE: 'cache-range',

    /**
    * The ContentType header.
    *
    * @const
    * @type {string}
    */
    CONTENT_TYPE: 'content-type',

    /**
    * The header that specifies blob content type.
    *
    * @const
    * @type {string}
    */
    CONTENT_TYPE_HEADER: 'x-ms-blob-content-type',

    /**
    * The header for copy source.
    *
    * @const
    * @type {string}
    */
    COPY_SOURCE_HEADER: 'x-ms-copy-source',

    /**
    * The header that specifies the date.
    *
    * @const
    * @type {string}
    */
    DATE: 'date',

    /**
    * The header that specifies the date.
    *
    * @const
    * @type {string}
    */
    DATE_HEADER: 'x-ms-date',

    /**
    * The header to delete snapshots.
    *
    * @const
    * @type {string}
    */
    DELETE_SNAPSHOT_HEADER: 'x-ms-delete-snapshots',

    /**
    * The ETag header.
    *
    * @const
    * @type {string}
    */
    ETAG: 'etag',

    /**
    * The IfMatch header.
    *
    * @const
    * @type {string}
    */
    IF_MATCH: 'if-match',

    /**
    * The IfModifiedSince header.
    *
    * @const
    * @type {string}
    */
    IF_MODIFIED_SINCE: 'if-modified-since',

    /**
    * The IfNoneMatch header.
    *
    * @const
    * @type {string}
    */
    IF_NONE_MATCH: 'if-None-match',

    /**
    * The IfUnmodifiedSince header.
    *
    * @const
    * @type {string}
    */
    IF_UNMODIFIED_SINCE: 'if-unmodified-since',

    /**
    * Specifies snapshots are to be included.
    *
    * @const
    * @type {string}
    */
    INCLUDE_SNAPSHOTS_VALUE: 'include',

    /**
    * The header that specifies lease ID.
    *
    * @const
    * @type {string}
    */
    LEASE_ID_HEADER: 'x-ms-lease-id',

    /**
    * The header that specifies the source lease ID.
    *
    * @const
    * @type {string}
    */
    SOURCE_LEASE_ID_HEADER: 'x-ms-source-lease-id',

    /**
    * The header that specifies lease time.
    *
    * @const
    * @type {string}
    */
    LEASE_TIME_HEADER: 'x-ms-lease-time',

    /**
    * The header that specifies lease status.
    *
    * @const
    * @type {string}
    */
    LEASE_STATUS: 'x-ms-lease-status',

    /**
    * Specifies the page blob type.
    *
    * @const
    * @type {string}
    */
    PAGE_BLOB: 'PageBlob',

    /**
    * The header that specifies page write mode.
    *
    * @const
    * @type {string}
    */
    PAGE_WRITE: 'x-ms-page-write',

    /**
    * The header prefix for metadata.
    *
    * @const
    * @type {string}
    */
    PREFIX_FOR_STORAGE_METADATA: 'x-ms-meta-',

    /**
    * The header prefix for properties.
    *
    * @const
    * @type {string}
    */
    PREFIX_FOR_STORAGE_PROPERTIES: 'x-ms-prop-',

    /**
    * The Range header.
    *
    * @const
    * @type {string}
    */
    RANGE: 'Range',

    /**
    * The header that specifies if the request will populate the ContentMD5 header for range gets.
    *
    * @const
    * @type {string}
    */
    RANGE_GET_CONTENT_MD5: 'x-ms-range-get-content-md5',

    /**
    * The format string for specifying ranges.
    *
    * @const
    * @type {string}
    */
    RANGE_HEADER_FORMAT: 'bytes:%d-%d',

    /**
    * The header that indicates the request ID.
    *
    * @const
    * @type {string}
    */
    REQUEST_ID_HEADER: 'x-ms-request-id',

    /**
    * The header for specifying the sequence number.
    *
    * @const
    * @type {string}
    */
    SEQUENCE_NUMBER: 'x-ms-blob-sequence-number',

    /**
    * The header for the blob content length.
    *
    * @const
    * @type {string}
    */
    SIZE: 'x-ms-blob-content-length',

    /**
    * The header for snapshots.
    *
    * @const
    * @type {string}
    */
    SNAPSHOT_HEADER: 'x-ms-snapshot',

    /**
    * Specifies only snapshots are to be included.
    *
    * @const
    * @type {string}
    */
    SNAPSHOTS_ONLY_VALUE: 'only',

    /**
    * The header for the If-Match condition.
    *
    * @const
    * @type {string}
    */
    SOURCE_IF_MATCH_HEADER: 'x-ms-source-if-match',

    /**
    * The header for the If-Modified-Since condition.
    *
    * @const
    * @type {string}
    */
    SOURCE_IF_MODIFIED_SINCE_HEADER: 'x-ms-source-if-modified-since',

    /**
    * The header for the If-None-Match condition.
    *
    * @const
    * @type {string}
    */
    SOURCE_IF_NONE_MATCH_HEADER: 'x-ms-source-if-none-match',

    /**
    * The header for the If-Unmodified-Since condition.
    *
    * @const
    * @type {string}
    */
    SOURCE_IF_UNMODIFIED_SINCE_HEADER: 'x-ms-source-if-unmodified-since',

    /**
    * The header for data ranges.
    *
    * @const
    * @type {string}
    */
    STORAGE_RANGE_HEADER: 'x-ms-range',

    /**
    * The header for storage version.
    *
    * @const
    * @type {string}
    */
    STORAGE_VERSION_HEADER: 'x-ms-version',

    /**
    * The current storage version header value.
    *
    * @const
    * @type {string}
    */
    TARGET_STORAGE_VERSION: '2011-08-18',

    /**
    * The UserAgent header.
    *
    * @const
    * @type {string}
    */
    USER_AGENT: 'user-agent',

    /**
    * Specifies the value to use for UserAgent header.
    *
    * @const
    * @type {string}
    */
    USER_AGENT_PREFIX: 'WA-Storage',

    /**
    * The pop receipt header.
    *
    * @const
    * @type {string}
    */
    POP_RECEIPT_HEADER: 'x-ms-popreceipt',

    /**
    * The time next visibile header.
    *
    * @const
    * @type {string}
    */
    TIME_NEXT_VISIBLE_HEADER: 'x-ms-time-next-visible',

    /**
    * The approximate message counter header.
    *
    * @const
    * @type {string}
    */
    APPROXIMATE_MESSAGE_COUNT_HEADER: 'x-ms-approximate-message-count',

    /**
    * The lease action header.
    *
    * @const
    * @type {string}
    */
    LEASE_ACTION_HEADER: 'x-ms-lease-action',

    /**
    * The accept header.
    *
    * @const
    * @type {string}
    */
    ACCEPT_HEADER: 'accept',

    /**
    * The accept charset header.
    *
    * @const
    * @type {string}
    */
    ACCEPT_CHARSET_HEADER: 'Accept-Charset',

    /**
    * The host header.
    *
    * @const
    * @type {string}
    */
    HOST_HEADER: 'host',

    /**
    * The correlation identifier header.
    *
    * @const
    * @type {string}
    */
    CORRELATION_ID_HEADER: 'x-ms-correlation-id',

    /**
    * The group identifier header.
    *
    * @const
    * @type {string}
    */
    GROUP_ID_HEADER: 'x-ms-group-id',

    /**
    * The label header.
    *
    * @const
    * @type {string}
    */
    LABEL_HEADER: 'x-ms-label',

    /**
    * The reply to header.
    *
    * @const
    * @type {string}
    */
    REPLY_TO_HEADER: 'x-ms-reply_to',

    /**
    * The ttl header.
    *
    * @const
    * @type {string}
    */
    TTL_HEADER: 'x-ms-ttl',

    /**
    * The to header.
    *
    * @const
    * @type {string}
    */
    TO_HEADER: 'x-ms-to',

    /**
    * The scheduled enqueue time header.
    *
    * @const
    * @type {string}
    */
    SCHEDULED_ENQUEUE_TIME_HEADER: 'x-ms-scheduled-enqueue-time',

    /**
    * The broker properties for service bus queue messages.
    *
    * @const
    * @type {string}
    */
    BROKER_PROPERTIES_HEADER: 'brokerproperties'
  },

  QueryStringConstants : {
    /**
    * The Comp value.
    *
    * @const
    * @type {string}
    */
    COMP: 'comp',

    /**
    * The Res Type.
    *
    * @const
    * @type {string}
    */
    RESTYPE: 'restype',

    /**
    * The Snapshot value.
    *
    * @const
    * @type {string}
    */
    SNAPSHOT: 'snapshot',

    /**
    * The timeout value.
    *
    * @const
    * @type {string}
    */
    TIMEOUT: 'timeout',

    /**
    * The signed start time query string argument for shared access signature.
    *
    * @const
    * @type {string}
    */
    SIGNED_START: 'st',

    /**
    * The signed expiry time query string argument for shared access signature.
    *
    * @const
    * @type {string}
    */
    SIGNED_EXPIRY: 'se',

    /**
    * The signed resource query string argument for shared access signature.
    *
    * @const
    * @type {string}
    */
    SIGNED_RESOURCE: 'sr',

    /**
    * The signed permissions query string argument for shared access signature.
    *
    * @const
    * @type {string}
    */
    SIGNED_PERMISSIONS: 'sp',

    /**
    * The signed identifier query string argument for shared access signature.
    *
    * @const
    * @type {string}
    */
    SIGNED_IDENTIFIER: 'si',

    /**
    * The signature query string argument for shared access signature.
    *
    * @const
    * @type {string}
    */
    SIGNATURE: 'sig',

    /**
    * The block identifier query string argument for blob service.
    *
    * @const
    * @type {string}
    */
    BLOCK_ID: 'blockid',

    /**
    * The block list type query string argument for blob service.
    *
    * @const
    * @type {string}
    */
    BLOCK_LIST_TYPE: 'blocklisttype',

    /**
    * The prefix query string argument for listing operations.
    *
    * @const
    * @type {string}
    */
    PREFIX: 'prefix',

    /**
    * The marker query string argument for listing operations.
    *
    * @const
    * @type {string}
    */
    MARKER: 'marker',

    /**
    * The maxresults query string argument for listing operations.
    *
    * @const
    * @type {string}
    */
    MAX_RESULTS: 'maxresults',

    /**
    * The delimiter query string argument for listing operations.
    *
    * @const
    * @type {string}
    */
    DELIMITER: 'delimiter',

    /**
    * The include query string argument for listing operations.
    *
    * @const
    * @type {string}
    */
    INCLUDE: 'include',

    /**
    * The peekonly query string argument for queue service.
    *
    * @const
    * @type {string}
    */
    PEEK_ONLY: 'peekonly',

    /**
    * The numofmessages query string argument for queue service.
    *
    * @const
    * @type {string}
    */
    NUM_OF_MESSAGES: 'numofmessages',

    /**
    * The popreceipt query string argument for queue service.
    *
    * @const
    * @type {string}
    */
    POP_RECEIPT: 'popreceipt',

    /**
    * The visibilitytimeout query string argument for queue service.
    *
    * @const
    * @type {string}
    */
    VISIBILITY_TIMEOUT: 'visibilitytimeout',

    /**
    * The messagettl query string argument for queue service.
    *
    * @const
    * @type {string}
    */
    MESSAGE_TTL: 'messagettl',

    /**
    * The select query string argument.
    *
    * @const
    * @type {string}
    */
    SELECT: '$select',

    /**
    * The filter query string argument.
    *
    * @const
    * @type {string}
    */
    FILTER: '$filter',

    /**
    * The order by query string argument.
    *
    * @const
    * @type {string}
    */
    ORDER_BY: '$orderby',

    /**
    * The top query string argument.
    *
    * @const
    * @type {string}
    */
    TOP: '$top',

    /**
    * The skip query string argument.
    *
    * @const
    * @type {string}
    */
    SKIP: '$skip',

    /**
    * The next partition key query string argument for table service.
    *
    * @const
    * @type {string}
    */
    NEXT_PARTITION_KEY: 'NextPartitionKey',

    /**
    * The next row key query string argument for table service.
    *
    * @const
    * @type {string}
    */
    NEXT_ROW_KEY: 'NextRowKey',

    /**
    * The lock identifier for service bus messages.
    *
    * @const
    * @type {string}
    */
    LOCK_ID: 'lockid'
  },

  HttpConstants : {
    /**
    * Http Verbs
    *
    * @const
    * @enum {string}
    */
    HttpVerbs : {
      PUT: 'PUT',
      GET: 'GET',
      DELETE: 'DELETE',
      POST: 'POST',
      MERGE: 'MERGE',
      HEAD: 'HEAD'
    },

    /**
    * Response codes.
    *
    * @const
    * @enum {int}
    */
    HttpResponseCodes : {
      OK_CODE : 200,
      CREATED_CODE : 201,
      ACCEPTED_CODE : 202,
      NO_CONTENT_CODE: 204,
      PARTIAL_CONTENT: 206,
      BAD_REQUEST_CODE : 400,
      FORBIDDEN_CODE : 403,
      NOT_FOUND_CODE : 404,
      CONFLICT_CODE : 409,
      LENGTH_REQUIRED_CODE : 411,
      PRECONDITION_FAILED_CODE : 412
    }
  },

  BlobErrorCodeStrings : {
    INVALID_BLOCK_ID : 'InvalidBlockId',
    BLOB_NOT_FOUND : 'BlobNotFound',
    BLOB_ALREADY_EXISTS: 'BlobAlreadyExists',
    CONTAINER_ALREADY_EXISTS: 'ContainerAlreadyExists',
    INVALID_BLOB_OR_BLOCK : 'InvalidBlobOrBlock',
    INVALID_BLOCK_LIST : 'InvalidBlockList'
  },

  ServiceBusErrorCodeStrings: {
    QUEUE_NOT_FOUND: 'QueueNotFound',
    TOPIC_NOT_FOUND: 'TopicNotFound',
<<<<<<< HEAD
    SUBSCRIPTION_NOT_FOUND: 'SubscriptionNotFound'
=======
    SUBSCRIPTION_NOT_FOUND: 'SubscriptionNotFound',
    RULE_NOT_FOUND: 'RuleNotFound'
>>>>>>> e76a8e7c
  },

  QueueErrorCodeStrings : {
    QUEUE_NOT_FOUND : 'QueueNotFound',
    QUEUE_DISABLED : 'QueueDisabled',
    QUEUE_ALREADY_EXISTS : 'QueueAlreadyExists',
    QUEUE_NOT_EMPTY : 'QueueNotEmpty',
    QUEUE_BEING_DELETED : 'QueueBeingDeleted',
    POP_RECEIPT_MISMATCH : 'PopReceiptMismatch',
    INVALID_PARAMETER : 'InvalidParameter',
    MESSAGE_NOT_FOUND : 'MessageNotFound',
    MESSAGE_TOO_LARGE : 'MessageTooLarge',
    INVALID_MARKER : 'InvalidMarker'
  },

  StorageErrorCodeStrings : {
    UNSUPPORTED_HTTP_VERB : 'UnsupportedHttpVerb',
    MISSING_CONTENT_LENGTH_HEADER : 'MissingContentLengthHeader',
    MISSING_REQUIRED_HEADER : 'MissingRequiredHeader',
    MISSING_REQUIRED_XML_NODE : 'MissingRequiredXmlNode',
    UNSUPPORTED_HEADER : 'UnsupportedHeader',
    UNSUPPORTED_XML_NODE : 'UnsupportedXmlNode',
    INVALID_HEADER_VALUE : 'InvalidHeaderValue',
    INVALID_XML_NODE_VALUE : 'InvalidXmlNodeValue',
    MISSING_REQUIRED_QUERY_PARAMETER : 'MissingRequiredQueryParameter',
    UNSUPPORTED_QUERY_PARAMETER : 'UnsupportedQueryParameter',
    INVALID_QUERY_PARAMETER_VALUE : 'InvalidQueryParameterValue',
    OUT_OF_RANGE_QUERY_PARAMETER_VALUE : 'OutOfRangeQueryParameterValue',
    INVALID_URI : 'InvalidUri',
    INVALID_HTTP_VERB : 'InvalidHttpVerb',
    EMPTY_METADATA_KEY : 'EmptyMetadataKey',
    REQUEST_BODY_TOO_LARGE : 'RequestBodyTooLarge',
    INVALID_XML_DOCUMENT : 'InvalidXmlDocument',
    INTERNAL_ERROR : 'InternalError',
    AUTHENTICATION_FAILED : 'AuthenticationFailed',
    MD5_MISMATCH : 'Md5Mismatch',
    INVALID_MD5 : 'InvalidMd5',
    OUT_OF_RANGE_INPUT : 'OutOfRangeInput',
    INVALID_INPUT : 'InvalidInput',
    OPERATION_TIMED_OUT : 'OperationTimedOut',
    RESOURCE_NOT_FOUND : 'ResourceNotFound',
    INVALID_METADATA : 'InvalidMetadata',
    METADATA_TOO_LARGE : 'MetadataTooLarge',
    CONDITION_NOT_MET: 'ConditionNotMet',
    UPDATE_CONDITION_NOT_SATISFIED: 'UpdateConditionNotSatisfied',
    INVALID_RANGE : 'InvalidRange',
    CONTAINER_NOT_FOUND : 'ContainerNotFound',
    CONTAINER_ALREADY_EXISTS : 'ContainerAlreadyExists',
    CONTAINER_DISABLED : 'ContainerDisabled',
    CONTAINER_BEING_DELETED : 'ContainerBeingDeleted',
    SERVER_BUSY : 'ServerBusy'
  },

  TableErrorCodeStrings : {
    XMETHOD_NOT_USING_POST : 'XMethodNotUsingPost',
    XMETHOD_INCORRECT_VALUE : 'XMethodIncorrectValue',
    XMETHOD_INCORRECT_COUNT : 'XMethodIncorrectCount',
    TABLE_HAS_NO_PROPERTIES : 'TableHasNoProperties',
    DUPLICATE_PROPERTIES_SPECIFIED : 'DuplicatePropertiesSpecified',
    TABLE_HAS_NO_SUCH_PROPERTY : 'TableHasNoSuchProperty',
    DUPLICATE_KEY_PROPERTY_SPECIFIED : 'DuplicateKeyPropertySpecified',
    TABLE_ALREADY_EXISTS : 'TableAlreadyExists',
    TABLE_NOT_FOUND : 'TableNotFound',
    ENTITY_NOT_FOUND : 'EntityNotFound',
    ENTITY_ALREADY_EXISTS : 'EntityAlreadyExists',
    PARTITION_KEY_NOT_SPECIFIED : 'PartitionKeyNotSpecified',
    OPERATOR_INVALID : 'OperatorInvalid',
    UPDATE_CONDITION_NOT_SATISFIED : 'UpdateConditionNotSatisfied',
    PROPERTIES_NEED_VALUE : 'PropertiesNeedValue',
    PARTITION_KEY_PROPERTY_CANNOT_BE_UPDATED : 'PartitionKeyPropertyCannotBeUpdated',
    TOO_MANY_PROPERTIES : 'TooManyProperties',
    ENTITY_TOO_LARGE : 'EntityTooLarge',
    PROPERTY_VALUE_TOO_LARGE : 'PropertyValueTooLarge',
    INVALID_VALUE_TYPE : 'InvalidValueType',
    TABLE_BEING_DELETED : 'TableBeingDeleted',
    TABLE_SERVER_OUT_OF_MEMORY : 'TableServerOutOfMemory',
    PRIMARY_KEY_PROPERTY_IS_INVALID_TYPE : 'PrimaryKeyPropertyIsInvalidType',
    PROPERTY_NAME_TOO_LONG : 'PropertyNameTooLong',
    PROPERTY_NAME_INVALID : 'PropertyNameInvalid',
    BATCH_OPERATION_NOT_SUPPORTED : 'BatchOperationNotSupported',
    JSON_FORMAT_NOT_SUPPORTED : 'JsonFormatNotSupported',
    METHOD_NOT_ALLOWED : 'MethodNotAllowed',
    NOT_IMPLEMENTED : 'NotImplemented'
  }
};

module.exports = Constants;<|MERGE_RESOLUTION|>--- conflicted
+++ resolved
@@ -1136,9 +1136,7 @@
     * @const
     * @type {string}
     */
-<<<<<<< HEAD
-    ENABLED_BATCHED_OPERATIONS: 'EnableBatchedOperations',
-=======
+
     ENABLE_BATCHED_OPERATIONS: 'EnableBatchedOperations',
 
     /**
@@ -1148,7 +1146,6 @@
     * @type {string}
     */
     DEFAULT_RULE_DESCRIPTION: 'DefaultRuleDescription',
->>>>>>> e76a8e7c
 
     /**
     * The queue's size in bytes.
@@ -2079,12 +2076,9 @@
   ServiceBusErrorCodeStrings: {
     QUEUE_NOT_FOUND: 'QueueNotFound',
     TOPIC_NOT_FOUND: 'TopicNotFound',
-<<<<<<< HEAD
-    SUBSCRIPTION_NOT_FOUND: 'SubscriptionNotFound'
-=======
+
     SUBSCRIPTION_NOT_FOUND: 'SubscriptionNotFound',
     RULE_NOT_FOUND: 'RuleNotFound'
->>>>>>> e76a8e7c
   },
 
   QueueErrorCodeStrings : {
