--- conflicted
+++ resolved
@@ -228,12 +228,12 @@
         confirmer(
           util.format($('The file %s already exists. Overwrite? [y/n]: '), downloadFile),
             function (confirmed) {
-            if (confirmed) {
-              callback(null, downloadFile);
-            } else {
-              callback(null, null);
+              if (confirmed) {
+                callback(null, downloadFile);
+              } else {
+                callback(null, null);
+              }
             }
-          }
         );
       } else {
         callback(null, downloadFile);
@@ -255,7 +255,6 @@
   }
 };
 
-<<<<<<< HEAD
 function createDeploymentParameters(cli, subscription, resourceGroup, options, _) {
   if (options.galleryTemplate && options.fileTemplate) {
     throw new Error($('Either --gallery-template or --file-template need to be specified. Not both.'));
@@ -337,7 +336,9 @@
       }
     }, _);
   return templateParameters;
-=======
+}
+
+
 var eventRetentionPeriodMS = 89 * 24 * 60 * 60 * 1000; // 89 days in milliseconds
 
 function getDeploymentLogs(subscription, correlationId) {
@@ -397,7 +398,7 @@
   var output = through();
   var client = subscription.createResourceClient('createResourceManagementClient');
 
-  client.deployments.list(name, { top: 1}, function (err, response) {
+  client.deployments.list(name, { top: 1 }, function (err, response) {
     if (err) { return output.emit('error', err); }
     if (response.deployments.length === 0) {
       output.emit('error', new Error($('Deployment not found')));
@@ -405,5 +406,4 @@
     getDeploymentLogs(subscription, response.deployments[0].properties.correlationId).pipe(output);
   });
   return output;
->>>>>>> c6078e89
-}+};
