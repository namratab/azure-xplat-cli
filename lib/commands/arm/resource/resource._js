/**
* Copyright (c) Microsoft.  All rights reserved.
*
* Licensed under the Apache License, Version 2.0 (the "License");
* you may not use this file except in compliance with the License.
* You may obtain a copy of the License at
*   http://www.apache.org/licenses/LICENSE-2.0
*
* Unless required by applicable law or agreed to in writing, software
* distributed under the License is distributed on an "AS IS" BASIS,
* WITHOUT WARRANTIES OR CONDITIONS OF ANY KIND, either express or implied.
* See the License for the specific language governing permissions and
* limitations under the License.
*/

'use strict';

var __ = require('underscore');
var util = require('util');

var groupUtils = require('../group/groupUtils');
var profile = require('../../../util/profile');
<<<<<<< HEAD
var resourceUtils = require('./resourceUtils');
=======
var tagUtils = require('../tag/tagUtils');
>>>>>>> 9897c29a
var utils = require('../../../util/utils');

var $ = utils.getLocaleString;

exports.init = function (cli) {
  var log = cli.output;
  var withProgress = cli.interaction.withProgress.bind(cli.interaction);

  var resource = cli.category('resource')
    .description($('Commands to manage your resources'));

  resource.command('create [resource-group] [name] [resource-type] [location] [api-version]')
    .description($('Creates a resource in a resource group'))
    .usage('[options] <resource-group> <name> <resource-type> <location> <api-version>')
    .option('-g --resource-group <resource-group>', $('the resource group name'))
    .option('-n --name <name>', $('the resource name'))
    .option('-l --location <location>', $('the location where we will create the resource'))
    .option('-r --resource-type <resource-type>', $('the resource type'))
    .option('-o --api-version <api-version>', $('the API version of the resource provider'))
    .option('--parent <parent>', $('the name of the parent resource (if needed), in path/path/path format'))
    .option('-p --properties <properties>', $('a JSON-formatted string containing properties'))
    .option('-t --tags <tags>', $('Tags to set to the resource group. Can be mutliple. ' +
            'In the format of \'name=value\'. Name is required and value is optional. For example, -t tag1=value1;tag2'))
    .option('--subscription <subscription>', $('the subscription identifier'))
    .execute(function (resourceGroup, name, resourceType, location, apiVersion, options, _) {
      resource.createResource(resourceGroup, name, resourceType, location, apiVersion, options.properties, options, _);
    });

  resource.command('set [resource-group] [name] [resource-type] [properties] [api-version]')
    .usage('[options] <resource-group> <name> <resource-type> <properties> <api-version>')
    .description($('Updates a resource in a resource group without any templates or parameters'))
    .option('-g --resource-group <resource-group>', $('the resource group name'))
    .option('-n --name <name>', $('the resource name'))
    .option('-r --resource-type <resource-type>', $('the resource type'))
    .option('-p --properties <properties>', $('a JSON-formatted string containing properties'))
    .option('-o --api-version <api-version>', $('the API version of the resource provider'))
    .option('--parent <parent>', $('the name of the parent resource (if needed), in path/path/path format'))
    .option('-t --tags <tags>', $('Tags to set to the resource. Can be mutliple. ' +
      'In the format of \'name=value\'. Name is required and value is optional. For example, -t tag1=value1;tag2'))
    .option('--no-tags', $('remove all existing tags'))
    .option('--subscription <subscription>', $('the subscription identifier'))
    .execute(function (resourceGroup, name, resourceType, properties, apiVersion, options, _) {
      resource.createResource(resourceGroup, name, resourceType, '', apiVersion, properties, options, _);
    });

  resource.createResource = function (resourceGroup, name, resourceType, location, apiVersion, propertiesParam, options, _) {
    if (!resourceGroup) {
      return cli.missingArgument('resourceGroup');
    } else if (!name) {
      return cli.missingArgument('name');
    } else if (!resourceType) {
      return cli.missingArgument('resourceType');
    } else if (!apiVersion) {
      return cli.missingArgument('apiVersion');
    }

    var subscription = profile.current.getSubscription(options.subscription);
    var client = subscription.createResourceClient('createResourceManagementClient');

    // Create group if it does not exist
    var group = withProgress($('Checking resource group'),
      function (log, _) {
        var g = groupUtils.getGroup(client, resourceGroup, _);
        if (!g) {
          g = client.resourceGroups.createOrUpdate(resourceGroup, { location: location }, _).resourceGroup;
        }
        return g;
      }, _);

    var identity = {
      resourceName: name,
      resourceProviderNamespace: resourceUtils.getProviderName(resourceType),
      resourceProviderApiVersion: apiVersion,
      resourceType: resourceUtils.getResourceTypeName(resourceType),
      // TODO: parent should be optional in the API. temporary workaround.
      parentResourcePath: __.isString(options.parent) ? options.parent : ''
    };

    var resource = withProgress(util.format($('Getting resource %s'), name),
      function (log, _) {
        return groupUtils.getResource(client, resourceGroup, identity, _);
      }, _);

    resource = resource || {};
    var properties = {};
    if (propertiesParam) {
      properties = JSON.parse(propertiesParam);
    }

    var tags = {};
    tags = tagUtils.buildTagsParameter(tags, options);

    var message = util.format($('Creating resource %s'), name);
    var doneMessage = util.format($('Created resource %s'), name);
    if (resource) {
      message = util.format($('Updating resource %s'), name);
      doneMessage = util.format($('Resource %s is updated'), name);
    }

    var resourceLocation = location || resource.location || group.location;
    if (!resourceLocation){
      cli.missingArgument('location');
    }

    var newResource;
    cli.interaction.withProgress(util.format($('Creating resource %s'), name),
      function (log, _) {
        newResource = client.resources.createOrUpdate(resourceGroup,
          identity,
          {
            location: resourceLocation,
            resource: resource,
            properties: properties,
            resourceProviderApiVersion: apiVersion,
            tags: tags
          }, _).resource;
      }, _);

    log.info(doneMessage);
    log.data('');
    log.data($('Name:     '), name);
    log.data($('Type:     '), resourceType);
    log.data($('Location: '), resourceLocation);
    log.data($('Tags:     '), tagUtils.getTagsInfo(newResource.tags));
  };

  resource.command('list [resource-group]')
    .description($('Lists the resources'))
    .option('-g --resource-group <resource-group>', $('the resource group name'))
    .option('-r --resource-type <resource-type>', $('the resource type'))
<<<<<<< HEAD
    .option('--details', $('show details such as permissions, etc.'))
=======
    .option('-t --tags <tags>', $('Tag to use to filter to the resource group. Can only take 1 tag. ' +
        'In the format of "name=value". Name is required and value is optional. ' +
        'For example, -t tag1 or -t tag1=value1.'))
>>>>>>> 9897c29a
    .option('--subscription <subscription>', $('the subscription identifier'))
    .execute(function (resourceGroup, options, _) {
      var subscription = profile.current.getSubscription(options.subscription);
      var client = subscription.createResourceClient('createResourceManagementClient');
      var progress = cli.interaction.progress(util.format($('Listing resources')));

      var resources;
      try {
        var parameters = {};
        if (options) {
          if (options.resourceType) {
            parameters.resourceType = options.resourceType;
          }
          if (options.tags) {
            tagUtils.populateQueryFilterWithTagInfo(options.tags, parameters);
          }
        }

        if (resourceGroup) {
          parameters.resourceGroupName = resourceGroup;
        }

        resources = client.resources.list(parameters, _).resources;
      } finally {
        progress.end();
      }

<<<<<<< HEAD
      if (options.details) {
        for (var i = 0; i < resources.length; i++) {
          var resourceInformation = getResourceInformation(resources[i].id);
          resources[i].permissions = client.resources.getPermissions(resourceGroup, {
            resourceName: resourceInformation.resourceName,
            resourceType: resourceUtils.getResourceTypeName(resourceInformation.resourceType),
            resourceProviderNamespace: resourceUtils.getProviderName(resourceInformation.resourceType),
            parentResourcePath: resourceInformation.parentResource ? resourceInformation.parentResource : '',
            resourceProviderApiVersion: '2014-04-01' //TODO: refresh/delete this when CSM fully integrates with PAS 
          },
          _);
        }
      }

      log.table(resources, function (row, item) {
        var resourceInformation = getResourceInformation(item.id);
        row.cell($('Name'), resourceInformation.resourceName || item.name );
        row.cell($('Resource Group'), resourceInformation.resourceGroup || '');
        row.cell($('Type'), resourceInformation.resourceType || item.type);
        row.cell($('Parent'), resourceInformation.parentResource ?  resourceInformation.parentResource : '');
        row.cell($('Location'), item.location);
        if (item.permissions) {
          var permittedActions = item.permissions.permittedActions;
          var permissionInfo;
          for (var i = 0; i < permittedActions.length; i++) {
            var currentPermission = permittedActions[i].actions.join();
            permissionInfo = permissionInfo ? permissionInfo + ' , ' + currentPermission : currentPermission;
          }
          row.cell($('Permissions'), permissionInfo);
        }
      });
=======
      if (resources.length === 0) {
        log.info($('No matched resources were found.'));
      } else {
        log.table(resources, function (row, item) {
          var resourceInformation = getResourceInformation(item.id);
          row.cell($('Name'), resourceInformation.resourceName || item.name);
          row.cell($('Resource Group'), resourceInformation.resourceGroup || '');
          row.cell($('Type'), resourceInformation.resourceType || item.type);
          row.cell($('Parent'), resourceInformation.parentResource ? resourceInformation.parentResource : '');
          row.cell($('Location'), item.location);
          row.cell($('Tags'), tagUtils.getTagsInfo(item.tags));
        });
      }
>>>>>>> 9897c29a
    });

  resource.command('show [resource-group] [name] [resource-type] [api-version]')
    .description($('Gets one resource within a resource group or subscription'))
    .usage('[options] <resource-group> <name> <resource-type> <api-version>')
    .option('-g --resource-group <resource-group>', $('the resource group name'))
    .option('-n --name <name>', $('the resource name'))
    .option('-r --resource-type <resource-type>', $('the resource type'))
    .option('-o --api-version <api-version>', $('the API version of the resource provider'))
    .option('--parent <parent>', $('the name of the parent resource (if needed), in path/path/path format'))
    .option('--subscription <subscription>', $('the subscription identifier'))
    .execute(function (resourceGroup, name, resourceType, apiVersion, options, _) {
      if (!resourceGroup) {
        return cli.missingArgument('resourceGroup');
      } else if (!name) {
        return cli.missingArgument('name');
      } else if (!resourceType) {
        return cli.missingArgument('resourceType');
      } else if (!apiVersion) {
        return cli.missingArgument('apiVersion');
      }

      var subscription = profile.current.getSubscription(options.subscription);
      var client = subscription.createResourceClient('createResourceManagementClient');
      var progress = cli.interaction.progress(util.format($('Getting resource %s'), name));

      var resource;
      try {
        var identity = {
          resourceName: name,
          resourceProviderNamespace: resourceUtils.getProviderName(resourceType),
          resourceProviderApiVersion: apiVersion,
          resourceType: resourceUtils.getResourceTypeName(resourceType),
          // TODO: parent should be optional in the API. temporary workaround.
          parentResourcePath: __.isString(options.parent) ? options.parent : ''
        };

        resource = client.resources.get(resourceGroup, identity, _).resource;
        resource.permissions = client.resources.getPermissions(resourceGroup, identity, _);
      } finally {
        progress.end();
      }

      cli.interaction.formatOutput(resource, function (outputData) {
        var resourceInformation = getResourceInformation(outputData.id);
        log.data($('Name:     '), resourceInformation.resourceName || outputData.name);
        log.data($('Type:     '), resourceInformation.resourceType || outputData.type);
        log.data($('Parent:   '), resourceInformation.parentResource || '');
        log.data($('Location: '), outputData.location);
        log.data($('Tags:     '), tagUtils.getTagsInfo(outputData.tags));
        log.data('');
        log.data($('Properties:'));
        cli.interaction.logEachData($('Property'), outputData.properties);
        log.data('');
        log.data($('Permissions:'));
        var permittedActions = resource.permissions.permittedActions;
        for (var i = 0; i < permittedActions.length; i++) {
          log.data(' ' + permittedActions[i].actions.join());
        }
      });
    });

  resource.command('delete [resource-group] [name] [resource-type] [api-version]')
    .description($('Deletes a resource in a resource group'))
    .usage('[options] <resource-group> <name> <resource-type> <api-version>')
    .option('-g --resource-group <resource-group>', $('the resource group name'))
    .option('-n --name <name>', $('the resource name'))
    .option('-r --resource-type <resource-type>', $('the resource type'))
    .option('-o --api-version <api-version>', $('the API version of the resource provider'))
    .option('--parent <parent>', $('the name of the parent resource (if needed), in path/path/path format'))
    .option('-q, --quiet', $('quiet mode (do not ask for delete confirmation)'))
    .option('--subscription <subscription>', $('the subscription identifier'))
    .execute(function (resourceGroup, name, resourceType, apiVersion, options, _) {
      if (!resourceGroup) {
        return cli.missingArgument('resourceGroup');
      } else if (!name) {
        return cli.missingArgument('name');
      } else if (!resourceType) {
        return cli.missingArgument('resourceType');
      } else if (!apiVersion) {
        return cli.missingArgument('apiVersion');
      }

      if (!options.quiet && !cli.interaction.confirm(util.format($('Delete resource %s? [y/n] '), name), _)) {
        return;
      }

      var subscription = profile.current.getSubscription(options.subscription);
      var client = subscription.createResourceClient('createResourceManagementClient');
      var progress = cli.interaction.progress(util.format($('Deleting resource %s'), name));
      try {
        var identity = {
          resourceName: name,
          resourceProviderNamespace: resourceUtils.getProviderName(resourceType),
          resourceProviderApiVersion: apiVersion,
          resourceType: resourceUtils.getResourceTypeName(resourceType),
          // TODO: parent should be optional in the API. temporary workaround.
          parentResourcePath: __.isString(options.parent) ? options.parent : ''
        };

        if (!resourceExists(client, resourceGroup, identity, _)) {
          throw new Error($('Resource does not exist'));
        }

        client.resources.delete(resourceGroup, identity, _);
      } finally {
        progress.end();
      }
    });
<<<<<<< HEAD

  resource.command('set [resource-group] [name] [resource-type] [properties] [api-version]')
    .usage('[options] <resource-group> <name> <resource-type> <properties> <api-version>')
    .description($('Updates a resource in a resource group without any templates or parameters'))
    .option('-g --resource-group <resource-group>', $('the resource group name'))
    .option('-n --name <name>', $('the resource name'))
    .option('-r --resource-type <resource-type>', $('the resource type'))
    .option('-o --api-version <api-version>', $('the API version of the resource provider'))
    .option('--parent <parent>', $('the name of the parent resource (if needed), in path/path/path format'))
    .option('-p --properties <properties>', $('a JSON-formatted string containing properties'))
    .option('--subscription <subscription>', $('the subscription identifier'))
    .execute(function (resourceGroup, name, resourceType, properties, apiVersion,  options, _) {
      if (!resourceGroup) {
        return cli.missingArgument('resourceGroup');
      } else if (!name) {
        return cli.missingArgument('name');
      } else if (!resourceType) {
        return cli.missingArgument('resourceType');
      } else if (!properties) {
        return cli.missingArgument('properties');
      } else if (!apiVersion) {
        return cli.missingArgument('apiVersion');
      }

      var subscription = profile.current.getSubscription(options.subscription);
      var client = subscription.createResourceClient('createResourceManagementClient');
      var resourceObject;
      var identity;
      cli.interaction.withProgress(util.format($('Getting resource %s'), name),
        function (log, _) {
          identity = {
            resourceName: name,
            resourceProviderNamespace: resourceUtils.getProviderName(resourceType),
            resourceProviderApiVersion: apiVersion,
            resourceType: resourceUtils.getResourceTypeName(resourceType),
            // TODO: parent should be optional in the API. temporary workaround.
            parentResourcePath: __.isString(options.parent) ? options.parent : ''
          };
          resourceObject = client.resources.get(resourceGroup, identity, _).resource;
        }, _);

      var resource = {
        location: resourceObject.location
      };
      resource.properties = JSON.parse(properties);

      cli.interaction.withProgress(util.format($('Setting resource %s'), name),
        function (log, _) {
          client.resources.createOrUpdate(resourceGroup,
            identity,
            {
              resourceProviderApiVersion: apiVersion,
              resource: resource
            }, _);
        }, _);
    });
=======
>>>>>>> 9897c29a
};

function resourceExists(client, resourceGroup, identity, _) {
  try {
    client.resources.get(resourceGroup, identity, _);
    return true;
  } catch (e) {
    return false;
  }
}

function getResourceInformation(resourceIDFromServer) {
  function removeEmptyElement(existing) {
    var newArray = [];
    for (var i = 0; i < existing.length; i++) {
      if (existing[i]) {
        newArray.push(existing[i]);
      }
    }
    return newArray;
  }

  if (!resourceIDFromServer){
    return {};
  }

  var tokens = resourceIDFromServer.split('/');
  tokens = removeEmptyElement(tokens);
  if (tokens.length < 8){
    throw new Error('invalid resource id from server');
  }
  var resourceGroupName = tokens[3];
  var resourceName = tokens[tokens.length - 1];

  var resourceTypeBuilder = [];
  resourceTypeBuilder.push(tokens[5]);

  // Extract out the 'parent resource' and 'full resource type'
  // for id like: subscriptions/abc123/resourceGroups/group1/providers/Microsoft.Test/servers/r12345sql/db/r45678db,
  // we will extract out parent resource: 'servers/r12345sql'.
  // from id like: subscriptions/abc123/resourceGroups/group1/providers/Microsoft.Test/db/r45678db,
  // parent resource does not exist.
  var parentResourceBuilder = [];
  for (var i = 6; i <= tokens.length - 3; i++){
    parentResourceBuilder.push(tokens[i]);
    //from 'resourceType/resourcName/<same pattern...>', skip the "resourceName" and keep the type
    if (i%2 === 0){
      resourceTypeBuilder.push(tokens[i]);
    }
  }
  resourceTypeBuilder.push(tokens[tokens.length - 2]);

  var parentResource;
  if (parentResourceBuilder.length > 0){
    parentResource = parentResourceBuilder.join('/');
  }

  var resourceType;
  if (resourceTypeBuilder.length > 0){
    resourceType = resourceTypeBuilder.join('/');
  }

  return {
    'resourceName': resourceName,
    'resourceGroup' : resourceGroupName,
    'resourceType' : resourceType,
    'parentResource' : parentResource
  };
}<|MERGE_RESOLUTION|>--- conflicted
+++ resolved
@@ -20,11 +20,8 @@
 
 var groupUtils = require('../group/groupUtils');
 var profile = require('../../../util/profile');
-<<<<<<< HEAD
 var resourceUtils = require('./resourceUtils');
-=======
 var tagUtils = require('../tag/tagUtils');
->>>>>>> 9897c29a
 var utils = require('../../../util/utils');
 
 var $ = utils.getLocaleString;
@@ -155,13 +152,10 @@
     .description($('Lists the resources'))
     .option('-g --resource-group <resource-group>', $('the resource group name'))
     .option('-r --resource-type <resource-type>', $('the resource type'))
-<<<<<<< HEAD
     .option('--details', $('show details such as permissions, etc.'))
-=======
     .option('-t --tags <tags>', $('Tag to use to filter to the resource group. Can only take 1 tag. ' +
         'In the format of "name=value". Name is required and value is optional. ' +
         'For example, -t tag1 or -t tag1=value1.'))
->>>>>>> 9897c29a
     .option('--subscription <subscription>', $('the subscription identifier'))
     .execute(function (resourceGroup, options, _) {
       var subscription = profile.current.getSubscription(options.subscription);
@@ -189,7 +183,6 @@
         progress.end();
       }
 
-<<<<<<< HEAD
       if (options.details) {
         for (var i = 0; i < resources.length; i++) {
           var resourceInformation = getResourceInformation(resources[i].id);
@@ -204,38 +197,28 @@
         }
       }
 
-      log.table(resources, function (row, item) {
-        var resourceInformation = getResourceInformation(item.id);
-        row.cell($('Name'), resourceInformation.resourceName || item.name );
-        row.cell($('Resource Group'), resourceInformation.resourceGroup || '');
-        row.cell($('Type'), resourceInformation.resourceType || item.type);
-        row.cell($('Parent'), resourceInformation.parentResource ?  resourceInformation.parentResource : '');
-        row.cell($('Location'), item.location);
-        if (item.permissions) {
-          var permittedActions = item.permissions.permittedActions;
-          var permissionInfo;
-          for (var i = 0; i < permittedActions.length; i++) {
-            var currentPermission = permittedActions[i].actions.join();
-            permissionInfo = permissionInfo ? permissionInfo + ' , ' + currentPermission : currentPermission;
-          }
-          row.cell($('Permissions'), permissionInfo);
-        }
-      });
-=======
       if (resources.length === 0) {
         log.info($('No matched resources were found.'));
       } else {
         log.table(resources, function (row, item) {
           var resourceInformation = getResourceInformation(item.id);
-          row.cell($('Name'), resourceInformation.resourceName || item.name);
+          row.cell($('Name'), resourceInformation.resourceName || item.name );
           row.cell($('Resource Group'), resourceInformation.resourceGroup || '');
           row.cell($('Type'), resourceInformation.resourceType || item.type);
-          row.cell($('Parent'), resourceInformation.parentResource ? resourceInformation.parentResource : '');
+          row.cell($('Parent'), resourceInformation.parentResource ?  resourceInformation.parentResource : '');
           row.cell($('Location'), item.location);
           row.cell($('Tags'), tagUtils.getTagsInfo(item.tags));
+          if (item.permissions) {
+            var permittedActions = item.permissions.permittedActions;
+            var permissionInfo;
+            for (var i = 0; i < permittedActions.length; i++) {
+              var currentPermission = permittedActions[i].actions.join();
+              permissionInfo = permissionInfo ? permissionInfo + ' , ' + currentPermission : currentPermission;
+            }
+            row.cell($('Permissions'), permissionInfo);
+          }
         });
       }
->>>>>>> 9897c29a
     });
 
   resource.command('show [resource-group] [name] [resource-type] [api-version]')
@@ -345,65 +328,6 @@
         progress.end();
       }
     });
-<<<<<<< HEAD
-
-  resource.command('set [resource-group] [name] [resource-type] [properties] [api-version]')
-    .usage('[options] <resource-group> <name> <resource-type> <properties> <api-version>')
-    .description($('Updates a resource in a resource group without any templates or parameters'))
-    .option('-g --resource-group <resource-group>', $('the resource group name'))
-    .option('-n --name <name>', $('the resource name'))
-    .option('-r --resource-type <resource-type>', $('the resource type'))
-    .option('-o --api-version <api-version>', $('the API version of the resource provider'))
-    .option('--parent <parent>', $('the name of the parent resource (if needed), in path/path/path format'))
-    .option('-p --properties <properties>', $('a JSON-formatted string containing properties'))
-    .option('--subscription <subscription>', $('the subscription identifier'))
-    .execute(function (resourceGroup, name, resourceType, properties, apiVersion,  options, _) {
-      if (!resourceGroup) {
-        return cli.missingArgument('resourceGroup');
-      } else if (!name) {
-        return cli.missingArgument('name');
-      } else if (!resourceType) {
-        return cli.missingArgument('resourceType');
-      } else if (!properties) {
-        return cli.missingArgument('properties');
-      } else if (!apiVersion) {
-        return cli.missingArgument('apiVersion');
-      }
-
-      var subscription = profile.current.getSubscription(options.subscription);
-      var client = subscription.createResourceClient('createResourceManagementClient');
-      var resourceObject;
-      var identity;
-      cli.interaction.withProgress(util.format($('Getting resource %s'), name),
-        function (log, _) {
-          identity = {
-            resourceName: name,
-            resourceProviderNamespace: resourceUtils.getProviderName(resourceType),
-            resourceProviderApiVersion: apiVersion,
-            resourceType: resourceUtils.getResourceTypeName(resourceType),
-            // TODO: parent should be optional in the API. temporary workaround.
-            parentResourcePath: __.isString(options.parent) ? options.parent : ''
-          };
-          resourceObject = client.resources.get(resourceGroup, identity, _).resource;
-        }, _);
-
-      var resource = {
-        location: resourceObject.location
-      };
-      resource.properties = JSON.parse(properties);
-
-      cli.interaction.withProgress(util.format($('Setting resource %s'), name),
-        function (log, _) {
-          client.resources.createOrUpdate(resourceGroup,
-            identity,
-            {
-              resourceProviderApiVersion: apiVersion,
-              resource: resource
-            }, _);
-        }, _);
-    });
-=======
->>>>>>> 9897c29a
 };
 
 function resourceExists(client, resourceGroup, identity, _) {
