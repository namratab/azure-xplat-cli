--- conflicted
+++ resolved
@@ -10,17 +10,7 @@
     .description($('Commands to manage your network resources'));
 
   var vnet = network.category('vnet')
-<<<<<<< HEAD
-    .description($('Commands to manage your virtual networks'));
-
-  var addressprefix = vnet.category('addressprefix')
-    .description($('Commands to manage your virtual network address prefixes'));
-
-  var publicip = network.category('publicip')
-    .description($('Commands to manage your public IP addresses'));
-=======
     .description($('Commands to manage virtual networks'));
->>>>>>> deaae46b
 
   vnet.command('create <resourceGroup> <vnet> <location>')
     .description('Create virtual network within a resource group')
@@ -107,8 +97,10 @@
       networkClient.listVNet(resourceGroup, options, _);
     });
 
-<<<<<<< HEAD
-  addressprefix.command('create <resourceGroup> <name> <startip-ipAddress>')
+  var vNetAddressPrefix = vnet.category('addressprefix')
+    .description($('Commands to manage your virtual network address prefixes'));
+
+  vNetAddressPrefix.command('create <resourceGroup> <name> <startip-ipAddress>')
     .description($('Adds an address range to the list of address prefixes'))
     .usage('[options] <resourceGroup> <name> <startip-ipAddress>')
     .option('-m, --max-vm-count <number>', $('the maximum number of VMs in the address'))
@@ -119,7 +111,7 @@
       networkClient.addAddressPrefix(resourceGroup, name, startIpAddress, options, _);
     });
 
-  addressprefix.command('delete <resourceGroup> <name> <startip-ipAddress/cidr>')
+  vNetAddressPrefix.command('delete <resourceGroup> <name> <startip-ipAddress/cidr>')
     .description($('Removes an address range from the list of address prefixes'))
     .usage('[options] <resourceGroup> <name> <startip-ipAddress/cidr>')
     .option('--subscription <subscription>', $('the subscription identifier'))
@@ -128,7 +120,7 @@
       networkClient.deleteAddressPrefix(resourceGroup, vnet, ipv4Cidr, options, _);
     });
 
-  addressprefix.command('list <resourceGroup> <name>')
+  vNetAddressPrefix.command('list <resourceGroup> <name>')
     .description($('List IP address ranges in cidr format that can be used by subnets in a virtual network'))
     .usage('[options] <resourceGroup> <name>')
     .option('--subscription <subscription>', $('the subscription identifier'))
@@ -136,10 +128,41 @@
       var networkClient = new NetworkClient(cli, options.subscription);
       networkClient.listAddressPrefix(resourceGroup, name, startIpAddress, options, _);
     });
-=======
+
+  var subnet = vnet.category('subnet')
+    .description($('Commands to manage virtual network subnets'));
+
+  subnet.command('list [resourceGroup] [name]')
+    .description($('Lists virtual network subnets within a resource group'))
+    .usage('[options] <resourceGroup> <name> ')
+    .option('-g, --resource-group <resourceGroup>', $('the resource group name'))
+    .option('-n, --name <name>', $('the virtual machine name'))
+    .execute(function (resourceGroup, name, options, _) {
+      resourceGroup = cli.interaction.promptIfNotGiven($('Resource group name: '), resourceGroup, _);
+      name = cli.interaction.promptIfNotGiven($('Virtual network name: '), name, _);
+
+      var networkClient = new NetworkClient(cli, options.subscription);
+      networkClient.listSubnets(resourceGroup, name, options, _);
+    });
+
+  subnet.command('show [resourceGroup] [name] [subnetName]')
+    .description($('Gets one network interface within a resource group'))
+    .usage('[options] <resourceGroup> <name> <subnetName>')
+    .option('-g, --resource-group <resourceGroup>', $('the resource group name'))
+    .option('-n, --name <name>', $('the network interface name'))
+    .option('-s, --subnet-name <subnetName>', $('the subnet name'))
+    .option('--subscription <subscription>', $('the subscription identifier'))
+    .execute(function (resourceGroup, name, subnetName, options, _) {
+      resourceGroup = cli.interaction.promptIfNotGiven($('Resource group name: '), resourceGroup, _);
+      name = cli.interaction.promptIfNotGiven($('virtual network name: '), name, _);
+      subnetName = cli.interaction.promptIfNotGiven($('subnet name: '), subnetName, _);
+
+      var networkClient = new NetworkClient(cli, options.subscription);
+      networkClient.showSubnet(resourceGroup, name, subnetName, options, _);
+    });
+
   var publicip = network.category('publicip')
     .description($('Commands to manage your public IP addresses'));
->>>>>>> deaae46b
 
   publicip.command('create <resourceGroup> <name>')
     .description($('Create a public ip address within a resource group'))
@@ -197,81 +220,6 @@
       networkClient.listPublicIPs(resourceGroup, options, _);
     });
 
-  var nic = network.category('nic')
-    .description($('Commands to manage your Network Interfaces'));
-
-  nic.command('list [resourceGroup]')
-    .description($('Lists the network interfaces within a resource group'))
-    .usage('[options] <resourceGroup>')
-    .option('-g, --resource-group <resourceGroup>', $('the resource group name'))
-    .option('--subscription <subscription>', $('the subscription identifier'))
-    .execute(function (resourceGroup, options, _) {
-      resourceGroup = cli.interaction.promptIfNotGiven($('Resource group name: '), resourceGroup, _);
-      var networkClient = new NetworkClient(cli, options.subscription);
-      networkClient.listNICs(resourceGroup, options, _);
-    });
-
-  nic.command('show [resourceGroup] [name]')
-    .description($('Gets one network interface within a resource group'))
-    .usage('[options] <resourceGroup> <name>')
-    .option('-g, --resource-group <resourceGroup>', $('the resource group name'))
-    .option('-n, --name <name>', $('the network interface name'))
-    .option('--subscription <subscription>', $('the subscription identifier'))
-    .execute(function (resourceGroup, name, options, _) {
-      resourceGroup = cli.interaction.promptIfNotGiven($('Resource group name: '), resourceGroup, _);
-      name = cli.interaction.promptIfNotGiven($('Network interface name: '), name, _);
-
-      var networkClient = new NetworkClient(cli, options.subscription);
-      networkClient.showNIC(resourceGroup, name, options, _);
-    });
-
-  nic.command('delete [resourceGroup] [name]')
-    .description($('Deletes one network interface within a resource group'))
-    .usage('[options] <resourceGroup> <name>')
-    .option('-g, --resource-group <resourceGroup>', $('the resource group name'))
-    .option('-n, --name <name>', $('the virtual machine name'))
-    .option('-q, --quiet', $('quiet mode, do not ask for delete confirmation'))
-    .option('--subscription <subscription>', $('the subscription identifier'))
-    .execute(function (resourceGroup, name, options, _) {
-      resourceGroup = cli.interaction.promptIfNotGiven($('Resource group name: '), resourceGroup, _);
-      name = cli.interaction.promptIfNotGiven($('Network interface name: '), name, _);
-
-      var networkClient = new NetworkClient(cli, options.subscription);
-      networkClient.deleteNIC(resourceGroup, name, options, _);
-    });
-
-  var subnet = vnet.category('subnet')
-    .description($('Commands to manage virtual network subnets'));
-
-  subnet.command('list [resourceGroup] [name]')
-    .description($('Lists virtual network subnets within a resource group'))
-    .usage('[options] <resourceGroup> <name> ')
-    .option('-g, --resource-group <resourceGroup>', $('the resource group name'))
-    .option('-n, --name <name>', $('the virtual machine name'))
-    .execute(function (resourceGroup, name, options, _) {
-      resourceGroup = cli.interaction.promptIfNotGiven($('Resource group name: '), resourceGroup, _);
-      name = cli.interaction.promptIfNotGiven($('Virtual network name: '), name, _);
-
-      var networkClient = new NetworkClient(cli, options.subscription);
-      networkClient.listSubnets(resourceGroup, name, options, _);
-    });
-
-  subnet.command('show [resourceGroup] [name] [subnetName]')
-    .description($('Gets one network interface within a resource group'))
-    .usage('[options] <resourceGroup> <name> <subnetName>')
-    .option('-g, --resource-group <resourceGroup>', $('the resource group name'))
-    .option('-n, --name <name>', $('the network interface name'))
-    .option('-s, --subnet-name <subnetName>', $('the subnet name'))
-    .option('--subscription <subscription>', $('the subscription identifier'))
-    .execute(function (resourceGroup, name, subnetName, options, _) {
-      resourceGroup = cli.interaction.promptIfNotGiven($('Resource group name: '), resourceGroup, _);
-      name = cli.interaction.promptIfNotGiven($('virtual network name: '), name, _);
-      subnetName = cli.interaction.promptIfNotGiven($('subnet name: '), subnetName, _);
-
-      var networkClient = new NetworkClient(cli, options.subscription);
-      networkClient.showSubnet(resourceGroup, name, subnetName, options, _);
-    });
-
   var loadbalancer = network.category('loadbalancer')
     .description($('Commands to manage your load balancers'));
 
@@ -336,4 +284,47 @@
       var networkClient = new NetworkClient(cli, options.subscription);
       networkClient.importLoadBalancer(resourceGroup, name, options, _);
     });
+
+  var nic = network.category('nic')
+    .description($('Commands to manage your Network Interfaces'));
+
+  nic.command('list [resourceGroup]')
+    .description($('Lists the network interfaces within a resource group'))
+    .usage('[options] <resourceGroup>')
+    .option('-g, --resource-group <resourceGroup>', $('the resource group name'))
+    .option('--subscription <subscription>', $('the subscription identifier'))
+    .execute(function (resourceGroup, options, _) {
+      resourceGroup = cli.interaction.promptIfNotGiven($('Resource group name: '), resourceGroup, _);
+      var networkClient = new NetworkClient(cli, options.subscription);
+      networkClient.listNICs(resourceGroup, options, _);
+    });
+
+  nic.command('show [resourceGroup] [name]')
+    .description($('Gets one network interface within a resource group'))
+    .usage('[options] <resourceGroup> <name>')
+    .option('-g, --resource-group <resourceGroup>', $('the resource group name'))
+    .option('-n, --name <name>', $('the network interface name'))
+    .option('--subscription <subscription>', $('the subscription identifier'))
+    .execute(function (resourceGroup, name, options, _) {
+      resourceGroup = cli.interaction.promptIfNotGiven($('Resource group name: '), resourceGroup, _);
+      name = cli.interaction.promptIfNotGiven($('Network interface name: '), name, _);
+
+      var networkClient = new NetworkClient(cli, options.subscription);
+      networkClient.showNIC(resourceGroup, name, options, _);
+    });
+
+  nic.command('delete [resourceGroup] [name]')
+    .description($('Deletes one network interface within a resource group'))
+    .usage('[options] <resourceGroup> <name>')
+    .option('-g, --resource-group <resourceGroup>', $('the resource group name'))
+    .option('-n, --name <name>', $('the virtual machine name'))
+    .option('-q, --quiet', $('quiet mode, do not ask for delete confirmation'))
+    .option('--subscription <subscription>', $('the subscription identifier'))
+    .execute(function (resourceGroup, name, options, _) {
+      resourceGroup = cli.interaction.promptIfNotGiven($('Resource group name: '), resourceGroup, _);
+      name = cli.interaction.promptIfNotGiven($('Network interface name: '), name, _);
+
+      var networkClient = new NetworkClient(cli, options.subscription);
+      networkClient.deleteNIC(resourceGroup, name, options, _);
+    });
 };