--- conflicted
+++ resolved
@@ -132,13 +132,6 @@
       };
 
       linuxConfiguration.sshConfiguration.publicKeys.push(publicKey);
-<<<<<<< HEAD
-    } else {
-      if (linuxConfiguration.disablePasswordAuthentication) {
-        throw new Error($('You need to enable one of the following SSH login support for Linux VM: \n [1] Password only (adminPassword) \n [2] Public key only (sshPublickeyFile)  \n [3] Both password and public key'));
-      }
-=======
->>>>>>> c2895603
     }
 
     return linuxConfiguration;
