/**
* Copyright 2011 Microsoft Corporation
*
* Licensed under the Apache License, Version 2.0 (the "License");
* you may not use this file except in compliance with the License.
* You may obtain a copy of the License at
*   http://www.apache.org/licenses/LICENSE-2.0
*
* Unless required by applicable law or agreed to in writing, software
* distributed under the License is distributed on an "AS IS" BASIS,
* WITHOUT WARRANTIES OR CONDITIONS OF ANY KIND, either express or implied.
* See the License for the specific language governing permissions and
* limitations under the License.
*/

var util = require('util');
var winston = require('winston');
var config = require('winston/lib/winston/config');
var common = require('winston/lib/winston/common');

<<<<<<< HEAD
/*
    This patch overrides the winston 'Console.log' and 'common.log' methods
    in order to introduce the 'options.terse' flag.

    See "patch:" comments for alterations.
*/

winston.transports.Console.prototype.log = function (level, msg, meta, callback) {
  if (this.silent) {
    return callback(null, true);
  }

  var self = this, output = common.log({
    colorize:  this.colorize, 
    json:      this.json,
    terse:     this.terse, /* patch: terse flag added as an option */
    level:     level,
    message:   msg,
    meta:      meta,
    stringify: this.stringify,
    timestamp: this.timestamp
  });

  if (level === 'error' || level === 'debug') {
    util.error(output);
  }
  else {
    util.puts(output);
  }

  //
  // Emit the `logged` event immediately because the event loop
  // will not exit until `process.stdout` has drained anyway.
  //
  self.emit('logged');
  callback(null, true);
};

common.log = function (options) {
  var timestampFn = typeof options.timestamp === 'function' ? options.timestamp : common.timestamp,
      timestamp   = options.timestamp ? timestampFn() : null, 
      meta        = options.meta, /* patch: don't do common.clone */
      output;

  /* patch: only format data as json */
  if (options.json && options.level === 'data') {
    output         = meta || {};
    /* patch: don't include level and message into the json output */
    /*
    output.level   = options.level;
    output.message = options.message;
    */
    
    if (timestamp) {
      output.timestamp = timestamp;
    }
    
    /* patch: JSON.stringify to output indented json */
    return typeof options.stringify === 'function' ? options.stringify(output) : JSON.stringify(output, null, 2);
=======
/*
    This patch overrides the winston 'Console.log' and 'common.log' methods
    in order to introduce the 'options.terse' flag.

    See "patch:" comments for alterations.
*/

winston.transports.Console.prototype.log = function (level, msg, meta, callback) {
  if (this.silent) {
    return callback(null, true);
  }

  var self = this, output = common.log({
    colorize: this.colorize,
    json: this.json,
    terse: this.terse, /* patch: terse flag added as an option */
    level: level,
    message: msg,
    meta: meta,
    stringify: this.stringify,
    timestamp: this.timestamp
  });

  if (level === 'error' || level === 'debug') {
    util.error(output);
  } else {
    util.puts(output);
  }

  //
  // Emit the `logged` event immediately because the event loop
  // will not exit until `process.stdout` has drained anyway.
  //
  self.emit('logged');
  callback(null, true);
};

common.log = function (options) {
  var timestampFn = typeof options.timestamp === 'function' ? options.timestamp : common.timestamp,
      timestamp = options.timestamp ? timestampFn() : null,
      meta = options.meta ? common.clone(options.meta) : null,
      output;

  if (options.json) {
    output = meta || {};
    output.level = options.level;
    output.message = options.message;

    if (timestamp) {
      output.timestamp = timestamp;
    }

    return typeof options.stringify === 'function' ? options.stringify(output) : JSON.stringify(output);
>>>>>>> c2d3e5ec
  }

  output = timestamp ? timestamp + ' - ' : '';

  /* patch: terse flag will not add 'level: ' to output lines */
  if (options.terse) {
    output += options.message;
  } else {
    output += options.colorize ? config.colorize(options.level) : options.level;
    output += (': ' + options.message);
  }

  if (meta) {
    if (typeof meta !== 'object') {
      output += ' ' + meta;
    } else if (Object.keys(meta).length > 0) {
      output += ' ' + common.serialize(meta);
    }
  }

  return output;
};
<|MERGE_RESOLUTION|>--- conflicted
+++ resolved
@@ -1,157 +1,101 @@
-/**
-* Copyright 2011 Microsoft Corporation
-*
-* Licensed under the Apache License, Version 2.0 (the "License");
-* you may not use this file except in compliance with the License.
-* You may obtain a copy of the License at
-*   http://www.apache.org/licenses/LICENSE-2.0
-*
-* Unless required by applicable law or agreed to in writing, software
-* distributed under the License is distributed on an "AS IS" BASIS,
-* WITHOUT WARRANTIES OR CONDITIONS OF ANY KIND, either express or implied.
-* See the License for the specific language governing permissions and
-* limitations under the License.
-*/
-
-var util = require('util');
-var winston = require('winston');
-var config = require('winston/lib/winston/config');
-var common = require('winston/lib/winston/common');
-
-<<<<<<< HEAD
-/*
-    This patch overrides the winston 'Console.log' and 'common.log' methods
-    in order to introduce the 'options.terse' flag.
-
-    See "patch:" comments for alterations.
-*/
-
-winston.transports.Console.prototype.log = function (level, msg, meta, callback) {
-  if (this.silent) {
-    return callback(null, true);
-  }
-
-  var self = this, output = common.log({
-    colorize:  this.colorize, 
-    json:      this.json,
-    terse:     this.terse, /* patch: terse flag added as an option */
-    level:     level,
-    message:   msg,
-    meta:      meta,
-    stringify: this.stringify,
-    timestamp: this.timestamp
-  });
-
-  if (level === 'error' || level === 'debug') {
-    util.error(output);
-  }
-  else {
-    util.puts(output);
-  }
-
-  //
-  // Emit the `logged` event immediately because the event loop
-  // will not exit until `process.stdout` has drained anyway.
-  //
-  self.emit('logged');
-  callback(null, true);
-};
-
-common.log = function (options) {
-  var timestampFn = typeof options.timestamp === 'function' ? options.timestamp : common.timestamp,
-      timestamp   = options.timestamp ? timestampFn() : null, 
-      meta        = options.meta, /* patch: don't do common.clone */
-      output;
-
-  /* patch: only format data as json */
-  if (options.json && options.level === 'data') {
-    output         = meta || {};
-    /* patch: don't include level and message into the json output */
-    /*
-    output.level   = options.level;
-    output.message = options.message;
-    */
-    
-    if (timestamp) {
-      output.timestamp = timestamp;
-    }
-    
-    /* patch: JSON.stringify to output indented json */
-    return typeof options.stringify === 'function' ? options.stringify(output) : JSON.stringify(output, null, 2);
-=======
-/*
-    This patch overrides the winston 'Console.log' and 'common.log' methods
-    in order to introduce the 'options.terse' flag.
-
-    See "patch:" comments for alterations.
-*/
-
-winston.transports.Console.prototype.log = function (level, msg, meta, callback) {
-  if (this.silent) {
-    return callback(null, true);
-  }
-
-  var self = this, output = common.log({
-    colorize: this.colorize,
-    json: this.json,
-    terse: this.terse, /* patch: terse flag added as an option */
-    level: level,
-    message: msg,
-    meta: meta,
-    stringify: this.stringify,
-    timestamp: this.timestamp
-  });
-
-  if (level === 'error' || level === 'debug') {
-    util.error(output);
-  } else {
-    util.puts(output);
-  }
-
-  //
-  // Emit the `logged` event immediately because the event loop
-  // will not exit until `process.stdout` has drained anyway.
-  //
-  self.emit('logged');
-  callback(null, true);
-};
-
-common.log = function (options) {
-  var timestampFn = typeof options.timestamp === 'function' ? options.timestamp : common.timestamp,
-      timestamp = options.timestamp ? timestampFn() : null,
-      meta = options.meta ? common.clone(options.meta) : null,
-      output;
-
-  if (options.json) {
-    output = meta || {};
-    output.level = options.level;
-    output.message = options.message;
-
-    if (timestamp) {
-      output.timestamp = timestamp;
-    }
-
-    return typeof options.stringify === 'function' ? options.stringify(output) : JSON.stringify(output);
->>>>>>> c2d3e5ec
-  }
-
-  output = timestamp ? timestamp + ' - ' : '';
-
-  /* patch: terse flag will not add 'level: ' to output lines */
-  if (options.terse) {
-    output += options.message;
-  } else {
-    output += options.colorize ? config.colorize(options.level) : options.level;
-    output += (': ' + options.message);
-  }
-
-  if (meta) {
-    if (typeof meta !== 'object') {
-      output += ' ' + meta;
-    } else if (Object.keys(meta).length > 0) {
-      output += ' ' + common.serialize(meta);
-    }
-  }
-
-  return output;
-};
+/**
+* Copyright 2011 Microsoft Corporation
+*
+* Licensed under the Apache License, Version 2.0 (the "License");
+* you may not use this file except in compliance with the License.
+* You may obtain a copy of the License at
+*   http://www.apache.org/licenses/LICENSE-2.0
+*
+* Unless required by applicable law or agreed to in writing, software
+* distributed under the License is distributed on an "AS IS" BASIS,
+* WITHOUT WARRANTIES OR CONDITIONS OF ANY KIND, either express or implied.
+* See the License for the specific language governing permissions and
+* limitations under the License.
+*/
+
+var util = require('util');
+var winston = require('winston');
+var config = require('winston/lib/winston/config');
+var common = require('winston/lib/winston/common');
+
+/*
+    This patch overrides the winston 'Console.log' and 'common.log' methods
+    in order to introduce the 'options.terse' flag.
+
+    See "patch:" comments for alterations.
+*/
+
+winston.transports.Console.prototype.log = function (level, msg, meta, callback) {
+  if (this.silent) {
+    return callback(null, true);
+  }
+
+  var self = this, output = common.log({
+    colorize:  this.colorize, 
+    json:      this.json,
+    terse:     this.terse, /* patch: terse flag added as an option */
+    level:     level,
+    message:   msg,
+    meta:      meta,
+    stringify: this.stringify,
+    timestamp: this.timestamp
+  });
+
+  if (level === 'error' || level === 'debug') {
+    util.error(output);
+  }
+  else {
+    util.puts(output);
+  }
+
+  //
+  // Emit the `logged` event immediately because the event loop
+  // will not exit until `process.stdout` has drained anyway.
+  //
+  self.emit('logged');
+  callback(null, true);
+};
+
+common.log = function (options) {
+  var timestampFn = typeof options.timestamp === 'function' ? options.timestamp : common.timestamp,
+      timestamp   = options.timestamp ? timestampFn() : null, 
+      meta        = options.meta, /* patch: don't do common.clone */
+      output;
+
+  /* patch: only format data as json */
+  if (options.json && options.level === 'data') {
+    output         = meta || {};
+    /* patch: don't include level and message into the json output */
+    /*
+    output.level   = options.level;
+    output.message = options.message;
+    */
+    
+    if (timestamp) {
+      output.timestamp = timestamp;
+    }
+    
+    /* patch: JSON.stringify to output indented json */
+    return typeof options.stringify === 'function' ? options.stringify(output) : JSON.stringify(output, null, 2);
+  }
+
+  output = timestamp ? timestamp + ' - ' : '';
+
+  /* patch: terse flag will not add 'level: ' to output lines */
+  if (options.terse) {
+    output += options.message;
+  } else {
+    output += options.colorize ? config.colorize(options.level) : options.level;
+    output += (': ' + options.message);
+  }
+
+  if (meta) {
+    if (typeof meta !== 'object') {
+      output += ' ' + meta;
+    } else if (Object.keys(meta).length > 0) {
+      output += ' ' + common.serialize(meta);
+    }
+  }
+
+  return output;
+};