--- conflicted
+++ resolved
@@ -155,18 +155,10 @@
 <p>Be sure to check out the Windows Azure <a href="http://go.microsoft.com/fwlink/?LinkId=234489">
 Developer Forums on Stack Overflow</a> if you have trouble with the provided code.</p>
 
-<<<<<<< HEAD
-<h1>Feedback</h1>
-<p>For feedback related specifically to this SDK, please use the Issues
-section of the repository. If you would like to fix an issue, please read our Contribution Guidelines available <a href="http://windowsazure.github.com">here,</a> before submitting a Pull Request.</p>
-<p>For general suggestions about Windows Azure please use our
-<a href="http://www.mygreatwindowsazureidea.com/forums/34192-windows-azure-feature-voting">UserVoice forum</a>.</p>
-=======
 <h1>Contribute Code or Provide Feedback</h1>
 <p>If you would like to become an active contributor to this project please follow the instructions provided in <a href="http://windowsazure.github.com/guidelines.html">Windows Azure Projects Contribution Guidelines</a>.</p>
 <p>If you encounter any bugs with the library please file an issue in the <a href="https://github.com/WindowsAzure/azure-sdk-for-node/issues">Issues</a> section of the project.</p>
 
->>>>>>> 43dcc387
 
 <h1>Learn More</h1>
 <a href="http://www.windowsazure.com/en-us/develop/nodejs/">Windows Azure Node.js Developer Center</a>