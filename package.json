{
  "name": "azure-cli",
  "author": "Microsoft Corporation",
  "contributors": [
    "Block, Glenn <gblock@microsoft.com>",
    "Cowlishaw, Mark <markcowl@microsoft.com>",
    "Dejardin, Louis <loudej@microsoft.com>",
    "Georgiev, Yavor <yavorg@microsoft.com>",
    "Janczuk, Tomasz <tjanczuk@microsoft.com>",
    "Rodrigues, Andre <andrerod@microsoft.com>",
    "Tavares, Chris <ctavares@microsoft.com>",
    "Zavery, Amar <amzavery@microsoft.com>",
    "Wang, Yugang <yugangw@microsoft.com>"
  ],
<<<<<<< HEAD
  "version": "0.9.1",
=======
  "version": "0.9.2",
>>>>>>> d5252a9c
  "description": "Microsoft Azure Cross Platform Command Line tool",
  "tags": [
    "azure",
    "cli"
  ],
  "keywords": [
    "node",
    "azure",
    "cli",
    "cloud hosting",
    "deployment"
  ],
  "main": "./lib/cli.js",
  "preferGlobal": "true",
  "engines": {
    "node": ">= 0.8.26"
  },
  "licenses": [
    {
      "type": "Apache",
      "url": "http://www.apache.org/licenses/LICENSE-2.0"
    }
  ],
  "dependencies": {
    "adal-node": "0.1.12",
    "async": "0.2.7",
    "azure": "0.10.5",
    "azure-common": "0.9.12",
    "azure-extra": "0.1.7",
    "azure-gallery": "2.0.0-pre.15",
    "azure-insights": "0.7.7-pre",
    "azure-mgmt-authorization": "0.9.0-pre.6",
    "azure-mgmt-resource": "2.0.0-pre.17",
    "azure-storage": "0.4.1",
    "azure-storage-legacy": "0.9.13",
    "azure-keyvault": "0.9.2",
    "caller-id": "0.1.x",
    "colors": "0.x.x",
    "commander": "1.0.4",
    "easy-table": "0.0.1",
    "event-stream": "3.1.5",
    "eyes": "0.x.x",
    "github": "0.1.6",
    "image-size": "^0.3.5",
    "jszip": "^2.5.0",
    "kuduscript": "0.2.2",
    "mime": "~1.2.4",
    "moment": "2.6.0",
    "node-uuid": "1.2.0",
    "omelette": "0.1.0",
    "openssl-wrapper": "0.2.1",
    "readable-stream": "~1.0.0",
    "request": "2.27.0",
    "streamline": "0.10.17",
    "streamline-streams": "0.1.5",
    "swagger-schema-official": "2.0.0-a33091a",
    "through": "2.3.4",
    "tmp": "0.0.25",
    "tunnel": "0.0.2",
    "tv4": "^1.1.9",
    "underscore": "1.4.x",
    "validator": "~3.1.0",
    "walk": "^2.3.9",
    "winston": "0.6.x",
    "wordwrap": "0.0.2",
    "xml2js": "0.1.x",
    "xmlbuilder": "0.4.x",
    "node-forge": "0.6.23"
  },
  "devDependencies": {
    "mocha": "1.16.0",
    "jshint": "<= 2.6.0",
    "sinon": "*",
    "should": "3.3.2",
    "nock": "0.16",
    "winston-memory": "*",
    "cucumber": "~0.3.0"
  },
  "homepage": "https://github.com/Azure/azure-xplat-cli",
  "repository": {
    "type": "git",
    "url": "git@github.com:Azure/azure-xplat-cli.git"
  },
  "bugs": {
    "url": "https://github.com/Azure/azure-xplat-cli/issues"
  },
  "scripts": {
    "test": "npm -s run-script jshint && npm -s run-script unit && npm -s run-script unit-arm",
    "unit": "node scripts/unit.js testlist.txt",
    "unit-mc": "node scripts/unit.js --mc testlistmc.txt",
    "unit-arm": "node scripts/unit.js testlistarm.txt",
    "jshint": "jshint lib --jslint-reporter --extra-ext ._js",
    "preci": "jshint lib --reporter=checkstyle --extra-ext ._js > checkstyle-result.xml",
    "ci": "node scripts/unit.js testlist.txt -xunit",
    "preacceptance": "node scripts/cuke-environment.js setup",
    "acceptance": "node node_modules/cucumber/bin/cucumber.js",
    "postacceptance": "node scripts/cuke-environment.js teardown",
    "extract-labels": "node scripts/extract-labels"
  },
  "bin": {
    "azure": "./bin/azure"
  }
}<|MERGE_RESOLUTION|>--- conflicted
+++ resolved
@@ -12,11 +12,7 @@
     "Zavery, Amar <amzavery@microsoft.com>",
     "Wang, Yugang <yugangw@microsoft.com>"
   ],
-<<<<<<< HEAD
-  "version": "0.9.1",
-=======
   "version": "0.9.2",
->>>>>>> d5252a9c
   "description": "Microsoft Azure Cross Platform Command Line tool",
   "tags": [
     "azure",
