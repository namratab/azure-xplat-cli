--- conflicted
+++ resolved
@@ -37,17 +37,10 @@
   "dependencies": {
     "adal-node": "~0.1.5",
     "async": "0.2.7",
-<<<<<<< HEAD
-    "azure": "0.9.7",
-    "azure-common": "0.9.5",
-    "azure-gallery": "2.0.0-pre.4",
-    "azure-mgmt-resource": "2.0.0-pre.4",
-=======
     "azure": "0.9.8",
     "azure-common": "0.9.5",
     "azure-gallery": "2.0.0-pre.5",
     "azure-mgmt-resource": "2.0.0-pre.5",
->>>>>>> 03a049e1
     "colors": "0.x.x",
     "commander": "1.0.4",
     "easy-table": "0.0.1",
@@ -55,10 +48,7 @@
     "eyes": "0.x.x",
     "github": "0.1.6",
     "kuduscript": "0.1.10",
-<<<<<<< HEAD
-=======
     "moment": "2.6.0",
->>>>>>> 03a049e1
     "node-uuid": "1.2.0",
     "omelette": "0.1.0",
     "request": "2.27.0",
