--- conflicted
+++ resolved
@@ -6,25 +6,15 @@
   var newProfile = new profile.Profile();
 
   newProfile.addSubscription(new profile.Subscription({
-<<<<<<< HEAD
-    id: 'a0d901ba-9956-4f7d-830c-2d7974c36666',
-    name: 'Azure Storage DM Dev',
-=======
     id: '38b598fc-e57a-423f-b2e7-dc0ddb631f1f',
     name: 'Visual Studio Ultimate with MSDN',
->>>>>>> 9c8f074d
     user: {
       name: 'user@domain.example',
       type: 'user'
     },
     tenantId: '72f988bf-86f1-41af-91ab-2d7cd011db47',
-<<<<<<< HEAD
-    registeredProviders: [],
-    registeredResourceNamespaces: ['microsoft.web', 'microsoft.insights'],
-=======
     registeredProviders: ['website'],
     registeredResourceNamespaces: ['microsoft.web', 'microsoft.insights', 'successbricks.cleardb'],
->>>>>>> 9c8f074d
     isDefault: true
   }, newProfile.environments['AzureCloud']));
 
