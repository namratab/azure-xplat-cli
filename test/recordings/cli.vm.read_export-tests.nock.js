// This file has been autogenerated.
var profile = require('../../lib/util/profile');
exports.getMockedProfile = function () {
  var newProfile = new profile.Profile();

  newProfile.addSubscription(new profile.Subscription({
      id : 'db1ab6f0-4769-4b27-930e-01e2ef9c123c',
      managementCertificate : {
        key : 'mockedKey',
        cert : 'mockedCert'
      },
      name : 'Azure SDK sandbox',
      username : 'user@domain.example',
      registeredProviders : ['website', 'sqlserver'],
      registeredResourceNamespaces : [],
      isDefault : true
    }, newProfile.environments['AzureCloud']));

  return newProfile;
};
exports.scopes = [
  /*Location list*/
  [

    function (nock) {
      var result = nock('https://management.core.windows.net:443')
        .get('/db1ab6f0-4769-4b27-930e-01e2ef9c123c/locations')
        .reply(200, "<Locations xmlns=\"http://schemas.microsoft.com/windowsazure\" xmlns:i=\"http://www.w3.org/2001/XMLSchema-instance\"><Location><Name>East Asia</Name><DisplayName>East Asia</DisplayName><AvailableServices><AvailableService>Compute</AvailableService><AvailableService>Storage</AvailableService><AvailableService>PersistentVMRole</AvailableService><AvailableService>HighMemory</AvailableService></AvailableServices></Location><Location><Name>Southeast Asia</Name><DisplayName>Southeast Asia</DisplayName><AvailableServices><AvailableService>Compute</AvailableService><AvailableService>Storage</AvailableService><AvailableService>PersistentVMRole</AvailableService><AvailableService>HighMemory</AvailableService></AvailableServices></Location><Location><Name>North Europe</Name><DisplayName>North Europe</DisplayName><AvailableServices><AvailableService>Compute</AvailableService><AvailableService>Storage</AvailableService><AvailableService>PersistentVMRole</AvailableService><AvailableService>HighMemory</AvailableService></AvailableServices></Location><Location><Name>West Europe</Name><DisplayName>West Europe</DisplayName><AvailableServices><AvailableService>Compute</AvailableService><AvailableService>Storage</AvailableService><AvailableService>PersistentVMRole</AvailableService><AvailableService>HighMemory</AvailableService></AvailableServices></Location><Location><Name>East US</Name><DisplayName>East US</DisplayName><AvailableServices><AvailableService>Compute</AvailableService><AvailableService>Storage</AvailableService><AvailableService>PersistentVMRole</AvailableService><AvailableService>HighMemory</AvailableService></AvailableServices></Location><Location><Name>North Central US</Name><DisplayName>North Central US</DisplayName><AvailableServices><AvailableService>Compute</AvailableService><AvailableService>Storage</AvailableService></AvailableServices></Location><Location><Name>South Central US</Name><DisplayName>South Central US</DisplayName><AvailableServices><AvailableService>Compute</AvailableService><AvailableService>Storage</AvailableService></AvailableServices></Location><Location><Name>West US</Name><DisplayName>West US</DisplayName><AvailableServices><AvailableService>Compute</AvailableService><AvailableService>Storage</AvailableService><AvailableService>PersistentVMRole</AvailableService><AvailableService>HighMemory</AvailableService></AvailableServices></Location></Locations>", {
          'cache-control' : 'no-cache',
          'content-length' : '2413',
          'content-type' : 'application/xml; charset=utf-8',
          server : '1.0.6198.25 (rd_rdfe_stable.131118-1436) Microsoft-HTTPAPI/2.0',
          'x-ms-servedbyregion' : 'ussouth',
          'x-ms-request-id' : 'c6b61dd1e42a3581b07792eb93a77d35',
          date : 'Thu, 21 Nov 2013 13:48:36 GMT'
        });
      return result;
    }
  ],
  /*List VM*/
  [

    function (nock) {
      var result = nock('https://management.core.windows.net:443')
        .get('/db1ab6f0-4769-4b27-930e-01e2ef9c123c/services/hostedservices')
        .reply(200, "<HostedServices xmlns=\"http://schemas.microsoft.com/windowsazure\" xmlns:i=\"http://www.w3.org/2001/XMLSchema-instance\"><HostedService><Url>https://management.core.windows.net/bfb5e0bf-124b-4d0c-9352-7c0a9f4d9948/services/hostedservices/xplattestvm</Url><ServiceName>xplattestvm</ServiceName><HostedServiceProperties><Description i:nil=\" true \"/><Location>West US</Location><Label>QUNTU2VydmljZQ==</Label><Status>Created</Status><DateCreated>2013-10-31T12:22:34Z</DateCreated><DateLastModified>2013-11-21T13:23:12Z</DateLastModified><ExtendedProperties/></HostedServiceProperties></HostedService></HostedServices>", {
          'cache-control' : 'no-cache',
          'content-length' : '4051',
          'content-type' : 'application/xml; charset=utf-8',
          server : '1.0.6198.25 (rd_rdfe_stable.131118-1436) Microsoft-HTTPAPI/2.0',
          'x-ms-servedbyregion' : 'ussouth',
          'x-ms-request-id' : '5d885d0c15de3972b157f08150763761',
          date : 'Fri, 22 Nov 2013 05:21:37 GMT'
        });
      return result;
    },
<<<<<<< HEAD
    
    
=======

>>>>>>> c90d2021
    function (nock) {
      var result = nock('https://management.core.windows.net:443')
        .get('/db1ab6f0-4769-4b27-930e-01e2ef9c123c/services/hostedservices/xplattestvm/deploymentslots/Production')
        .reply(200, "<Deployment xmlns=\"http://schemas.microsoft.com/windowsazure\" xmlns:i=\"http://www.w3.org/2001/XMLSchema-instance\"><Name>xplattestvm</Name><DeploymentSlot>Production</DeploymentSlot><PrivateID>a25f927e85fe49b2b9a85bf4e69f2784</PrivateID><Status>Running</Status><Label>ZUhCc1lYUjBaWE4wZG0wPQ==</Label><Url>http://xplattestvm.cloudapp.net/</Url><Configuration>PFNlcnZpY2VDb25maWd1cmF0aW9uIHhtbG5zOnhzZD0iaHR0cDovL3d3dy53My5vcmcvMjAwMS9YTUxTY2hlbWEiIHhtbG5zOnhzaT0iaHR0cDovL3d3dy53My5vcmcvMjAwMS9YTUxTY2hlbWEtaW5zdGFuY2UiIHhtbG5zPSJodHRwOi8vc2NoZW1hcy5taWNyb3NvZnQuY29tL1NlcnZpY2VIb3N0aW5nLzIwMDgvMTAvU2VydmljZUNvbmZpZ3VyYXRpb24iPg0KICA8Um9sZSBuYW1lPSJ4cGxhdHRlc3R2bSI+DQogICAgPEluc3RhbmNlcyBjb3VudD0iMSIgLz4NCiAgPC9Sb2xlPg0KPC9TZXJ2aWNlQ29uZmlndXJhdGlvbj4=</Configuration><RoleInstanceList><RoleInstance><RoleName>xplattestvm</RoleName><InstanceName>xplattestvm</InstanceName><InstanceStatus>ReadyRole</InstanceStatus><InstanceUpgradeDomain>0</InstanceUpgradeDomain><InstanceFaultDomain>0</InstanceFaultDomain><InstanceSize>Small</InstanceSize><InstanceStateDetails/><IpAddress>100.69.136.72</IpAddress><PowerState>Started</PowerState><HostName>localhost</HostName></RoleInstance></RoleInstanceList><UpgradeDomainCount>1</UpgradeDomainCount><RoleList><Role i:type=\"PersistentVMRole\"><RoleName>xplattestvm</RoleName><OsVersion/><RoleType>PersistentVMRole</RoleType><ConfigurationSets><ConfigurationSet i:type=\"NetworkConfigurationSet\"><ConfigurationSetType>NetworkConfiguration</ConfigurationSetType><SubnetNames/></ConfigurationSet></ConfigurationSets><DataVirtualHardDisks><DataVirtualHardDisk><HostCaching>None</HostCaching><DiskLabel>xplattestdisk</DiskLabel><DiskName>xplattestdisk</DiskName><LogicalDiskSizeInGB>10</LogicalDiskSizeInGB><MediaLink>http://acsforsdk2.blob.core.windows.net/disks/xplattestdisk</MediaLink></DataVirtualHardDisk></DataVirtualHardDisks><OSVirtualHardDisk><HostCaching>ReadWrite</HostCaching><DiskName>xplattestvm-xplattestvm-0-201311221958580002</DiskName><MediaLink>http://acsforsdk2.blob.core.windows.net/vm-images/j0iislbb.fmp201311221958260919.vhd</MediaLink><SourceImageName>xplattestimg</SourceImageName><OS>Linux</OS></OSVirtualHardDisk><RoleSize>Small</RoleSize></Role></RoleList><SdkVersion/><Locked>false</Locked><RollbackAllowed>false</RollbackAllowed><CreatedTime>2013-11-22T19:56:33Z</CreatedTime><LastModifiedTime>2013-11-22T20:14:46Z</LastModifiedTime><ExtendedProperties/><PersistentVMDowntime><StartTime>2013-09-27T17:00:00Z</StartTime><EndTime>2013-09-29T05:00:00Z</EndTime><Status>PersistentVMUpdateCompleted</Status></PersistentVMDowntime><VirtualIPs><VirtualIP><Address>137.135.61.255</Address><IsDnsProgrammed>true</IsDnsProgrammed><Name>__PseudoBackEndContractVip</Name></VirtualIP></VirtualIPs></Deployment>", {
          'cache-control' : 'no-cache',
          'content-length' : '2445',
          'content-type' : 'application/xml; charset=utf-8',
          server : '1.0.6198.25 (rd_rdfe_stable.131118-1436) Microsoft-HTTPAPI/2.0',
          'x-ms-servedbyregion' : 'ussouth',
          'x-ms-request-id' : '23b475bd87883e1e9335b43052357f49',
          date : 'Fri, 22 Nov 2013 05:22:18 GMT'
        });
      return result;
    }

  ],

  /*Show VM*/
  [

    function (nock) {
      var result = nock('https://management.core.windows.net:443')
        .get('/db1ab6f0-4769-4b27-930e-01e2ef9c123c/services/hostedservices')
        .reply(200, "<HostedServices xmlns=\"http://schemas.microsoft.com/windowsazure\" xmlns:i=\"http://www.w3.org/2001/XMLSchema-instance\"><HostedService><Url>https://management.core.windows.net/bfb5e0bf-124b-4d0c-9352-7c0a9f4d9948/services/hostedservices/xplattestvm</Url><ServiceName>xplattestvm</ServiceName><HostedServiceProperties><Description i:nil=\" true \"/><Location>West US</Location><Label>QUNTU2VydmljZQ==</Label><Status>Created</Status><DateCreated>2013-10-31T12:22:34Z</DateCreated><DateLastModified>2013-11-21T13:23:12Z</DateLastModified><ExtendedProperties/></HostedServiceProperties></HostedService></HostedServices>", {
          'cache-control' : 'no-cache',
          'content-length' : '4051',
          'content-type' : 'application/xml; charset=utf-8',
          server : '1.0.6198.25 (rd_rdfe_stable.131118-1436) Microsoft-HTTPAPI/2.0',
          'x-ms-servedbyregion' : 'ussouth',
          'x-ms-request-id' : '5d885d0c15de3972b157f08150763761',
          date : 'Fri, 22 Nov 2013 05:21:37 GMT'
        });
      return result;
    },
<<<<<<< HEAD
    
    
=======

>>>>>>> c90d2021
    function (nock) {
      var result = nock('https://management.core.windows.net:443')
        .get('/db1ab6f0-4769-4b27-930e-01e2ef9c123c/services/hostedservices/xplattestvm/deploymentslots/Production')
        .reply(200, "<Deployment xmlns=\"http://schemas.microsoft.com/windowsazure\" xmlns:i=\"http://www.w3.org/2001/XMLSchema-instance\"><Name>xplattestvm</Name><DeploymentSlot>Production</DeploymentSlot><PrivateID>a25f927e85fe49b2b9a85bf4e69f2784</PrivateID><Status>Running</Status><Label>ZUhCc1lYUjBaWE4wZG0wPQ==</Label><Url>http://xplattestvm.cloudapp.net/</Url><Configuration>PFNlcnZpY2VDb25maWd1cmF0aW9uIHhtbG5zOnhzZD0iaHR0cDovL3d3dy53My5vcmcvMjAwMS9YTUxTY2hlbWEiIHhtbG5zOnhzaT0iaHR0cDovL3d3dy53My5vcmcvMjAwMS9YTUxTY2hlbWEtaW5zdGFuY2UiIHhtbG5zPSJodHRwOi8vc2NoZW1hcy5taWNyb3NvZnQuY29tL1NlcnZpY2VIb3N0aW5nLzIwMDgvMTAvU2VydmljZUNvbmZpZ3VyYXRpb24iPg0KICA8Um9sZSBuYW1lPSJ4cGxhdHRlc3R2bSI+DQogICAgPEluc3RhbmNlcyBjb3VudD0iMSIgLz4NCiAgPC9Sb2xlPg0KPC9TZXJ2aWNlQ29uZmlndXJhdGlvbj4=</Configuration><RoleInstanceList><RoleInstance><RoleName>xplattestvm</RoleName><InstanceName>xplattestvm</InstanceName><InstanceStatus>ReadyRole</InstanceStatus><InstanceUpgradeDomain>0</InstanceUpgradeDomain><InstanceFaultDomain>0</InstanceFaultDomain><InstanceSize>Small</InstanceSize><InstanceStateDetails/><IpAddress>100.69.136.72</IpAddress><PowerState>Started</PowerState><HostName>localhost</HostName></RoleInstance></RoleInstanceList><UpgradeDomainCount>1</UpgradeDomainCount><RoleList><Role i:type=\"PersistentVMRole\"><RoleName>xplattestvm</RoleName><OsVersion/><RoleType>PersistentVMRole</RoleType><ConfigurationSets><ConfigurationSet i:type=\"NetworkConfigurationSet\"><ConfigurationSetType>NetworkConfiguration</ConfigurationSetType><SubnetNames/></ConfigurationSet></ConfigurationSets><DataVirtualHardDisks><DataVirtualHardDisk><HostCaching>None</HostCaching><DiskLabel>xplattestdisk</DiskLabel><DiskName>xplattestdisk</DiskName><LogicalDiskSizeInGB>10</LogicalDiskSizeInGB><MediaLink>http://acsforsdk2.blob.core.windows.net/disks/xplattestdisk</MediaLink></DataVirtualHardDisk></DataVirtualHardDisks><OSVirtualHardDisk><HostCaching>ReadWrite</HostCaching><DiskName>xplattestvm-xplattestvm-0-201311221958580002</DiskName><MediaLink>http://acsforsdk2.blob.core.windows.net/vm-images/j0iislbb.fmp201311221958260919.vhd</MediaLink><SourceImageName>xplattestimg</SourceImageName><OS>Linux</OS></OSVirtualHardDisk><RoleSize>Small</RoleSize></Role></RoleList><SdkVersion/><Locked>false</Locked><RollbackAllowed>false</RollbackAllowed><CreatedTime>2013-11-22T19:56:33Z</CreatedTime><LastModifiedTime>2013-11-22T20:14:46Z</LastModifiedTime><ExtendedProperties/><PersistentVMDowntime><StartTime>2013-09-27T17:00:00Z</StartTime><EndTime>2013-09-29T05:00:00Z</EndTime><Status>PersistentVMUpdateCompleted</Status></PersistentVMDowntime><VirtualIPs><VirtualIP><Address>137.135.61.255</Address><IsDnsProgrammed>true</IsDnsProgrammed><Name>__PseudoBackEndContractVip</Name></VirtualIP></VirtualIPs></Deployment>", {
          'cache-control' : 'no-cache',
          'content-length' : '2445',
          'content-type' : 'application/xml; charset=utf-8',
          server : '1.0.6198.25 (rd_rdfe_stable.131118-1436) Microsoft-HTTPAPI/2.0',
          'x-ms-servedbyregion' : 'ussouth',
          'x-ms-request-id' : '23b475bd87883e1e9335b43052357f49',
          date : 'Fri, 22 Nov 2013 05:22:18 GMT'
        });
      return result;
    }

  ],

  /*Export VM*/
  [

    function (nock) {
      var result = nock('https://management.core.windows.net:443')
        .get('/db1ab6f0-4769-4b27-930e-01e2ef9c123c/services/hostedservices')
        .reply(200, "<HostedServices xmlns=\"http://schemas.microsoft.com/windowsazure\" xmlns:i=\"http://www.w3.org/2001/XMLSchema-instance\"><HostedService><Url>https://management.core.windows.net/bfb5e0bf-124b-4d0c-9352-7c0a9f4d9948/services/hostedservices/xplattestvm</Url><ServiceName>xplattestvm</ServiceName><HostedServiceProperties><Description>Implicitly created hosted service</Description><Location>West US</Location><Label>eHBsYXR0ZXN0dm0=</Label><Status>Created</Status><DateCreated>2013-11-22T05:21:47Z</DateCreated><DateLastModified>2013-11-22T05:22:06Z</DateLastModified><ExtendedProperties/></HostedServiceProperties></HostedService></HostedServices>", {
          'cache-control' : 'no-cache',
          'content-length' : '4051',
          'content-type' : 'application/xml; charset=utf-8',
          server : '1.0.6198.25 (rd_rdfe_stable.131118-1436) Microsoft-HTTPAPI/2.0',
          'x-ms-servedbyregion' : 'ussouth',
          'x-ms-request-id' : '5d885d0c15de3972b157f08150763761',
          date : 'Fri, 22 Nov 2013 05:21:37 GMT'
        });
      return result;
    },
    function (nock) {
      var result = nock('https://management.core.windows.net:443')
        .get('/db1ab6f0-4769-4b27-930e-01e2ef9c123c/services/hostedservices/xplattestvm/deploymentslots/Production')
        .reply(200, "<Deployment xmlns=\"http://schemas.microsoft.com/windowsazure\" xmlns:i=\"http://www.w3.org/2001/XMLSchema-instance\"><Name>xplattestvm</Name><DeploymentSlot>Production</DeploymentSlot><PrivateID>170effaeb0e34121aa192c4b1ee0a4a8</PrivateID><Status>Running</Status><Label>ZUhCc1lYUjBaWE4wZG0wPQ==</Label><Url>http://xplattestvm.cloudapp.net/</Url><Configuration>PFNlcnZpY2VDb25maWd1cmF0aW9uIHhtbG5zOnhzZD0iaHR0cDovL3d3dy53My5vcmcvMjAwMS9YTUxTY2hlbWEiIHhtbG5zOnhzaT0iaHR0cDovL3d3dy53My5vcmcvMjAwMS9YTUxTY2hlbWEtaW5zdGFuY2UiIHhtbG5zPSJodHRwOi8vc2NoZW1hcy5taWNyb3NvZnQuY29tL1NlcnZpY2VIb3N0aW5nLzIwMDgvMTAvU2VydmljZUNvbmZpZ3VyYXRpb24iPg0KICA8Um9sZSBuYW1lPSJ4cGxhdHRlc3R2bSI+DQogICAgPEluc3RhbmNlcyBjb3VudD0iMSIgLz4NCiAgPC9Sb2xlPg0KPC9TZXJ2aWNlQ29uZmlndXJhdGlvbj4=</Configuration><RoleInstanceList><RoleInstance><RoleName>xplattestvm</RoleName><InstanceName>xplattestvm</InstanceName><InstanceStatus>RoleStateUnknown</InstanceStatus><InstanceUpgradeDomain>0</InstanceUpgradeDomain><InstanceFaultDomain>0</InstanceFaultDomain><InstanceSize>Small</InstanceSize><InstanceStateDetails/><IpAddress>100.70.160.148</IpAddress><PowerState>Starting</PowerState></RoleInstance></RoleInstanceList><UpgradeDomainCount>1</UpgradeDomainCount><RoleList><Role i:type=\"PersistentVMRole\"><RoleName>xplattestvm</RoleName><OsVersion/><RoleType>PersistentVMRole</RoleType><ConfigurationSets><ConfigurationSet i:type=\"NetworkConfigurationSet\"><ConfigurationSetType>NetworkConfiguration</ConfigurationSetType><SubnetNames/></ConfigurationSet></ConfigurationSets><DataVirtualHardDisks/><OSVirtualHardDisk><HostCaching>ReadWrite</HostCaching><DiskName>xplattestvm-xplattestvm-0-201311220521540165</DiskName><MediaLink>http://acsforsdk2.blob.core.windows.net/vm-images/m4j0trul.1z0201311220521530491.vhd</MediaLink><SourceImageName>xplattestimg</SourceImageName><OS>Linux</OS></OSVirtualHardDisk><RoleSize>Small</RoleSize></Role></RoleList><SdkVersion/><Locked>false</Locked><RollbackAllowed>false</RollbackAllowed><CreatedTime>2013-11-22T05:21:52Z</CreatedTime><LastModifiedTime>2013-11-22T05:22:10Z</LastModifiedTime><ExtendedProperties/><PersistentVMDowntime><StartTime>2013-09-28T08:00:00Z</StartTime><EndTime>2013-10-04T20:00:00Z</EndTime><Status>PersistentVMUpdateCompleted</Status></PersistentVMDowntime><VirtualIPs><VirtualIP><Address>138.91.158.10</Address><IsDnsProgrammed>true</IsDnsProgrammed><Name>__PseudoBackEndContractVip</Name></VirtualIP></VirtualIPs></Deployment>", {
          'cache-control' : 'no-cache',
          'content-length' : '2445',
          'content-type' : 'application/xml; charset=utf-8',
          server : '1.0.6198.25 (rd_rdfe_stable.131118-1436) Microsoft-HTTPAPI/2.0',
          'x-ms-servedbyregion' : 'ussouth',
          'x-ms-request-id' : '23b475bd87883e1e9335b43052357f49',
          date : 'Fri, 22 Nov 2013 05:22:18 GMT'
        });
      return result;
    }
  ]

]<|MERGE_RESOLUTION|>--- conflicted
+++ resolved
@@ -54,12 +54,7 @@
         });
       return result;
     },
-<<<<<<< HEAD
-    
-    
-=======
 
->>>>>>> c90d2021
     function (nock) {
       var result = nock('https://management.core.windows.net:443')
         .get('/db1ab6f0-4769-4b27-930e-01e2ef9c123c/services/hostedservices/xplattestvm/deploymentslots/Production')
@@ -94,12 +89,7 @@
         });
       return result;
     },
-<<<<<<< HEAD
-    
-    
-=======
 
->>>>>>> c90d2021
     function (nock) {
       var result = nock('https://management.core.windows.net:443')
         .get('/db1ab6f0-4769-4b27-930e-01e2ef9c123c/services/hostedservices/xplattestvm/deploymentslots/Production')
